--- conflicted
+++ resolved
@@ -429,8 +429,6 @@
           <Text style={styles.uploaderInfo}>
             👤 Uploaded by: {item.uploader_name || 'Unknown'}
           </Text>
-<<<<<<< HEAD
-=======
           
           {/* Rating Display */}
           <View style={styles.ratingContainer}>
@@ -449,7 +447,6 @@
             </Text>
           </View>
           
->>>>>>> f26d79d8
           <View style={styles.materialMeta}>
             <Text style={styles.materialCategory}>{item.category}</Text>
             <Text style={styles.materialSize}>
