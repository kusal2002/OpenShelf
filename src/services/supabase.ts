/**
 * Supabase service for OpenShelf University Library App  
 * Handles authentication, file storage, and database operations
 */

// Import URL polyfill first to fix React Native compatibility
import 'react-native-url-polyfill/auto';

import { createClient, SupabaseClient, AuthError, PostgrestError } from '@supabase/supabase-js';
import AsyncStorage from '@react-native-async-storage/async-storage';
import {
  User,
  Material,
  AuthUser,
  LoginCredentials,
  SignUpCredentials,
  ApiResponse,
  MaterialCategory,
  SubCategory,
  FileUpload,
} from '../types';

// Environment variables - fallback to demo values if .env is not loaded
const supabaseUrl = process.env.SUPABASE_URL || 'https://yyerdifhxvzpmdjedvaz.supabase.co';
const supabaseAnonKey = process.env.SUPABASE_ANON_KEY || 'eyJhbGciOiJIUzI1NiIsInR5cCI6IkpXVCJ9.eyJpc3MiOiJzdXBhYmFzZSIsInJlZiI6Inl5ZXJkaWZoeHZ6cG1kamVkdmF6Iiwicm9sZSI6ImFub24iLCJpYXQiOjE3NTYzMDAyMjAsImV4cCI6MjA3MVE4NzYyMjAifQ.CqOP2CLyJB7bIX5bwT1cVWnAn4jF2fn6DX3-oLGdVps';

console.log('Supabase URL:', supabaseUrl?.substring(0, 30) + '...');
console.log('Supabase Key:', supabaseAnonKey?.substring(0, 20) + '...');

if (!supabaseUrl || !supabaseAnonKey) {
  console.error('Missing Supabase environment variables. Using fallback values.');
}

// Create Supabase client with React Native specific configuration
let supabase: SupabaseClient;

try {
  supabase = createClient(supabaseUrl, supabaseAnonKey, {
    auth: {
      storage: AsyncStorage,
      autoRefreshToken: true,
      persistSession: true,
      detectSessionInUrl: false,
    },
    global: {
      headers: {
        'X-Client-Info': 'react-native',
      },
    },
    db: {
      schema: 'public',
    },
    realtime: {
      params: {
        eventsPerSecond: 2,
      },
    },
  });
  console.log('Supabase client created successfully');
} catch (error) {
  console.error('Failed to create Supabase client:', error);
  // Create a mock client to prevent crashes
  supabase = {} as SupabaseClient;
}

export { supabase };

class SupabaseService {
  private isClientReady: boolean = false;
  private hfApiKey?: string;
  private hfModel: string = 'sentence-transformers/all-MiniLM-L6-v2';

  constructor() {
    this.isClientReady = supabase && typeof supabase.auth !== 'undefined';
    if (!this.isClientReady) {
      console.warn('Supabase client not properly initialized');
    }

    // Prefer explicit env var from React Native dotenv if present; fall back to process.env
    // Prefer RN dotenv import (if available); fallback to process.env in Node/dev
    let rnEnvKey: string | undefined;
    try {
      // eslint-disable-next-line @typescript-eslint/no-var-requires
      rnEnvKey = require('@env').HUGGINGFACE_API_KEY;
    } catch (_) {
      rnEnvKey = undefined;
    }
    this.hfApiKey = rnEnvKey || (process.env.HUGGINGFACE_API_KEY as string) || undefined;
    // Optional: model override via env
    try {
      // eslint-disable-next-line @typescript-eslint/no-var-requires
      const rnEnvModel = require('@env').HUGGINGFACE_EMBEDDING_MODEL as string | undefined;
      if (rnEnvModel && typeof rnEnvModel === 'string') {
        this.hfModel = rnEnvModel;
      } else if (typeof process.env.HUGGINGFACE_EMBEDDING_MODEL === 'string') {
        this.hfModel = process.env.HUGGINGFACE_EMBEDDING_MODEL as string;
      }
    } catch (_) {
      if (typeof process.env.HUGGINGFACE_EMBEDDING_MODEL === 'string') {
        this.hfModel = process.env.HUGGINGFACE_EMBEDDING_MODEL as string;
      }
    }
  }

  private checkClient(): boolean {
    if (!this.isClientReady) {
      console.error('Supabase client not available');
      return false;
    }
    return true;
  }

  // Authentication Methods
  
  /**
   * Sign up a new user with email and password
   */
  async signUp(credentials: SignUpCredentials): Promise<ApiResponse<AuthUser>> {
    if (!this.checkClient()) {
      return { data: null, error: 'Supabase client not available', success: false };
    }

    try {
      const { data, error } = await supabase.auth.signUp({
        email: credentials.email,
        password: credentials.password,
        options: {
          data: {
            name: credentials.name,
            university_id: credentials.university_id,
          },
        },
      });

      if (error) {
        return { data: null, error: error.message, success: false };
      }

      // Narrow the response to check if 'user' exists
      const maybeUserSignUp = (data as any).user ?? null;

      // Create user profile in the users table
      if (maybeUserSignUp) {
        await this.createUserProfile({
          id: maybeUserSignUp.id,
          email: maybeUserSignUp.email!,
          name: credentials.name,
          university_id: credentials.university_id,
          created_at: new Date().toISOString(),
          updated_at: new Date().toISOString(),
        });
      }

      return {
        data: maybeUserSignUp ? {
          id: maybeUserSignUp.id,
          email: maybeUserSignUp.email || '',
          name: credentials.name,
          university_id: credentials.university_id,
          avatar_url: maybeUserSignUp.user_metadata?.avatar_url,
          email_confirmed_at: maybeUserSignUp.email_confirmed_at,
          phone: maybeUserSignUp.phone,
          created_at: maybeUserSignUp.created_at,
          updated_at: maybeUserSignUp.updated_at || new Date().toISOString(),
        } : null,
        error: null,
        success: true,
      };
    } catch (error) {
      return {
        data: null,
        error: error instanceof Error ? error.message : 'Sign up failed',
        success: false,
      };
    }
  }

  /**
   * Sign in with email and password
   */
  async signIn(credentials: LoginCredentials): Promise<ApiResponse<AuthUser>> {
    if (!this.checkClient()) {
      return { data: null, error: 'Supabase client not available', success: false };
    }

    try {
      const { data, error } = await supabase.auth.signInWithPassword({
        email: credentials.email,
        password: credentials.password,
      });

      if (error) {
        return { data: null, error: error.message, success: false };
      }

      // Narrow the response to check if 'user' exists (data may be {url} or {user})
      const maybeUser = (data as any).user ?? null;

      return {
        data: maybeUser ? {
          id: maybeUser.id,
          email: maybeUser.email || '',
          name: maybeUser.user_metadata?.name || '',
          university_id: maybeUser.user_metadata?.university_id,
          avatar_url: maybeUser.user_metadata?.avatar_url,
          email_confirmed_at: maybeUser.email_confirmed_at,
          phone: maybeUser.phone,
          created_at: maybeUser.created_at,
          updated_at: maybeUser.updated_at || new Date().toISOString(),
        } : null,
        error: null,
        success: true,
      };
    } catch (error) {
      return {
        data: null,
        error: error instanceof Error ? error.message : 'Sign in failed',
        success: false,
      };
    }
  }

  /**
   * Sign out the current user
   */
  async signOut(): Promise<ApiResponse<null>> {
    try {
      const { error } = await supabase.auth.signOut();
      
      if (error) {
        return { data: null, error: error.message, success: false };
      }

      // Clear cached data
      await AsyncStorage.multiRemove(['materials_cache', 'user_profile']);

      return { data: null, error: null, success: true };
    } catch (error) {
      return {
        data: null,
        error: error instanceof Error ? error.message : 'Sign out failed',
        success: false,
      };
    }
  }

  /**
   * Sign in with Google OAuth
   */
  async signInWithGoogle(): Promise<ApiResponse<AuthUser>> {
    if (!this.checkClient()) {
      return { data: null, error: 'Supabase client not available', success: false };
    }

    try {
      const { data, error } = await supabase.auth.signInWithOAuth({
        provider: 'google',
        options: {
          redirectTo: 'com.openshelf://',
          queryParams: {
            access_type: 'offline',
            prompt: 'consent',
          },
        },
      });

      if (error) {
        return { data: null, error: error.message, success: false };
      }

      // For mobile apps, we need to handle the OAuth flow differently
      // The data.url will contain the OAuth URL that should be opened in a browser
      if (data.url) {
        // In React Native, we'll need to use a WebView or external browser
        // For now, return the URL so the UI can handle it
        return {
          data: null,
          error: null,
          success: true,
          url: data.url,
        };
      }

      // Narrow the response to check if 'user' exists
      const maybeUserOauth = (data as any).user ?? null;

      return {
        data: maybeUserOauth ? {
          id: maybeUserOauth.id,
          email: maybeUserOauth.email || '',
          name: maybeUserOauth.user_metadata?.name || '',
          university_id: maybeUserOauth.user_metadata?.university_id,
          avatar_url: maybeUserOauth.user_metadata?.avatar_url,
          email_confirmed_at: maybeUserOauth.email_confirmed_at,
          phone: maybeUserOauth.phone,
          created_at: maybeUserOauth.created_at,
          updated_at: maybeUserOauth.updated_at || new Date().toISOString(),
        } : null,
        error: null,
        success: true,
      };
    } catch (error) {
      return {
        data: null,
        error: error instanceof Error ? error.message : 'Google sign in failed',
        success: false,
      };
    }
  }

  /**
   * Get the current authenticated user session
   */
  async getCurrentSession() {
    if (!this.checkClient()) {
      return { session: null, error: 'Supabase client not available' };
    }

    try {
      const { data: { session }, error } = await supabase.auth.getSession();
      return { session, error };
    } catch (error) {
      return { session: null, error: error instanceof Error ? error.message : 'Session fetch failed' };
    }
  }

  /**
   * Get the current authenticated user
   */
  async getCurrentUser(): Promise<ApiResponse<AuthUser>> {
    try {
      const { data: { user }, error } = await supabase.auth.getUser();
      
      if (error) {
        return { data: null, error: error.message, success: false };
      }

      return {
        data: user ? {
          id: user.id,
          email: user.email || '',
          name: user.user_metadata?.name || '',
          university_id: user.user_metadata?.university_id,
          avatar_url: user.user_metadata?.avatar_url,
          email_confirmed_at: user.email_confirmed_at,
          phone: user.phone,
          created_at: user.created_at,
          updated_at: user.updated_at || new Date().toISOString(),
        } : null,
        error: null,
        success: true,
      };
    } catch (error) {
      return {
        data: null,
        error: error instanceof Error ? error.message : 'Get user failed',
        success: false,
      };
    }
  }

  // User Profile Methods

  /**
   * Create a user profile in the users table
   */
  async createUserProfile(user: User): Promise<ApiResponse<User>> {
    try {
      const { data, error } = await supabase
        .from('users')
        .insert([user])
        .select()
        .single();

      if (error) {
        return { data: null, error: error.message, success: false };
      }

      return { data, error: null, success: true };
    } catch (error) {
      return {
        data: null,
        error: error instanceof Error ? error.message : 'Profile creation failed',
        success: false,
      };
    }
  }

  /**
   * Get user profile by ID
   */
  async getUserProfile(userId: string): Promise<ApiResponse<User>> {
    try {
      const { data, error } = await supabase
        .from('users')
        .select('*')
        .eq('id', userId)
        .single();

      if (error) {
        return { data: null, error: error.message, success: false };
      }

      return { data, error: null, success: true };
    } catch (error) {
      return {
        data: null,
        error: error instanceof Error ? error.message : 'Profile fetch failed',
        success: false,
      };
    }
  }

  /**
   * Update user profile
   */
  async updateUserProfile(userId: string, updates: Partial<User>): Promise<ApiResponse<User>> {
    try {
      const { data, error } = await supabase
        .from('users')
        .update({ ...updates, updated_at: new Date().toISOString() })
        .eq('id', userId)
        .select()
        .single();

      if (error) {
        return { data: null, error: error.message, success: false };
      }

      return { data, error: null, success: true };
    } catch (error) {
      return {
        data: null,
        error: error instanceof Error ? error.message : 'Profile update failed',
        success: false,
      };
    }
  }

  // File Storage Methods

  /**
   * Upload a file to Supabase Storage
   */
  async uploadFile(file: FileUpload, bucket: string = 'study-materials'): Promise<ApiResponse<string>> {
    try {
      // Handle demo files for development
      if (file.uri.startsWith('demo://')) {
        // Simulate upload process for demo files
        const demoFileName = file.uri.replace('demo://', '');
        const demoUrl = `https://demo-storage.example.com/study-materials/${demoFileName}`;
        
        // Simulate upload delay
        await new Promise(resolve => setTimeout(resolve, 1500));
        
        return { 
          data: demoUrl, 
          error: null, 
          success: true 
        };
      }

      const fileExt = file.name.split('.').pop();
      const fileName = `${Date.now()}_${Math.random().toString(36).substring(7)}.${fileExt}`;
      const filePath = `${fileName}`;

      // For real files, create proper FormData
      const formData = new FormData();
      formData.append('file', {
        uri: file.uri,
        type: file.type,
        name: file.name,
      } as any);

      const { data, error } = await supabase.storage
        .from(bucket)
        .upload(filePath, formData);

      if (error) {
        return { data: null, error: error.message, success: false };
      }

      // Get public URL
      const { data: { publicUrl } } = supabase.storage
        .from(bucket)
        .getPublicUrl(filePath);

      return { data: publicUrl, error: null, success: true };
    } catch (error) {
      return {
        data: null,
        error: error instanceof Error ? error.message : 'File upload failed',
        success: false,
      };
    }
  }

  /**
   * Delete a file from Supabase Storage
   */
  async deleteFile(filePath: string, bucket: string = 'study-materials'): Promise<ApiResponse<null>> {
    try {
      const { error } = await supabase.storage
        .from(bucket)
        .remove([filePath]);

      if (error) {
        return { data: null, error: error.message, success: false };
      }

      return { data: null, error: null, success: true };
    } catch (error) {
      return {
        data: null,
        error: error instanceof Error ? error.message : 'File deletion failed',
        success: false,
      };
    }
  }

  // Material Management Methods

  /**
   * Create a new study material record
   */
  async createMaterial(material: Omit<Material, 'id' | 'created_at' | 'updated_at'>): Promise<ApiResponse<Material>> {
    try {
      const newMaterial = {
        ...material,
        created_at: new Date().toISOString(),
        updated_at: new Date().toISOString(),
      };

      const { data, error } = await supabase
        .from('materials')
        .insert([newMaterial])
        .select()
        .single();

      if (error) {
        const msg = error.message || '';
        // Provide a clear actionable error when sub_category column is missing / schema not migrated
        if (msg.includes("Could not find the 'sub_category' column") || /column .*sub_category.* does not exist/i.test(msg) || msg.includes('schema cache')) {
          const guidance = 'The sub_category column is missing in the materials table. Run the migration to add it:\n\nALTER TABLE materials ADD COLUMN IF NOT EXISTS sub_category TEXT;';
          console.error('createMaterial failed - missing sub_category column. Migration required. Original error:', msg);
          return { data: null, error: guidance, success: false };
        }
        return { data: null, error: msg, success: false };
      }

      // Sanity check: ensure sub_category is present in returned row if provided in request
      if (material.sub_category && data && !(data as any).sub_category) {
        console.warn('createMaterial: sub_category sent but not returned. Check DB column & policies.');
      }

      return { data, error: null, success: true };
    } catch (error) {
      return {
        data: null,
        error: error instanceof Error ? error.message : 'Material creation failed',
        success: false,
      };
    }
  }

  /**
   * Get all materials (with pagination)
   */
  async getMaterials(page: number = 0, limit: number = 20): Promise<ApiResponse<Material[]>> {
    try {
      const { data, error } = await supabase
        .from('materials')
        .select(`
          *,
          users:user_id (
            name
          )
        `)
        .eq('is_public', true)
        .order('created_at', { ascending: false })
        .range(page * limit, (page + 1) * limit - 1);

      if (error) {
        console.error('Error fetching materials:', error);
        return { data: null, error: error.message, success: false };
      }

      console.log('Raw materials data sample:', data && data.length > 0 ? JSON.stringify(data[0]) : 'No data');
      
      // Transform the response to include uploader_name in the Material object
      const materials = data?.map(item => {
        console.log(`Processing item ${item.id}, users:`, item.users);
        return {
          ...item,
          uploader_name: item.users?.name || 'Unknown',
          users: undefined // Remove the nested users object
        };
      }) || [];

      return { data: materials, error: null, success: true };
    } catch (error) {
      return {
        data: null,
        error: error instanceof Error ? error.message : 'Materials fetch failed',
        success: false,
      };
    }
  }

  /**
   * Get materials by user ID
   */
  async getUserMaterials(userId: string): Promise<ApiResponse<Material[]>> {
    try {
      const { data, error } = await supabase
        .from('materials')
        .select(`
          *,
          users:user_id (
            name
          )
        `)
        .eq('user_id', userId) 
        .order('created_at', { ascending: false });

      if (error) {
        return { data: null, error: error.message, success: false };
      }

      // Transform the response to include uploader_name in the Material object
      const materials = data?.map(item => ({
        ...item,
        uploader_name: item.users?.name || 'Unknown',
        users: undefined // Remove the nested users object
      })) || [];

      return { data: materials, error: null, success: true };
    } catch (error) {
      return {
        data: null,
        error: error instanceof Error ? error.message : 'User materials fetch failed',
        success: false,
      };
    }
  }

  /**
   * Get materials uploaded by a specific user (alias for getUserMaterials)
   */
  async getMaterialsByUploader(uploaderId: string): Promise<ApiResponse<Material[]>> {
    return this.getUserMaterials(uploaderId);
  }

  /**
   * Search materials by title, category, or tags
   */
  async searchMaterials(query: string, category?: MaterialCategory, subCategory?: SubCategory ): Promise<ApiResponse<Material[]>> {
    try {
      let queryBuilder = supabase
        .from('materials')
<<<<<<< HEAD
        .select(`
          *,
          users:user_id (
            name
          )
        `)
        .eq('is_public', true);
=======
        .select('*');
>>>>>>> eca9dcea

      if (category) {
        queryBuilder = queryBuilder.eq('category', category);
      }
      if (subCategory) {
        queryBuilder = queryBuilder.eq('sub_category', subCategory);
      }

      const { data, error } = await queryBuilder
        .or(`title.ilike.%${query}%,description.ilike.%${query}%,tags.cs.{${query}}`)
        .order('created_at', { ascending: false })
        .limit(50);

      if (error) {
        return { data: null, error: error.message, success: false };
      }

      // Transform the response to include uploader_name
      const materials = data?.map(item => ({
        ...item,
        uploader_name: item.users?.name || 'Unknown',
        users: undefined // Remove the nested users object
      })) || [];

      return { data: materials, error: null, success: true };
    } catch (error) {
      return {
        data: null,
        error: error instanceof Error ? error.message : 'Material search failed',
        success: false,
      };
    }
  }

  /**
   * Semantic search using Hugging Face Inference API
   * Strategy:
   * 1) Fetch a candidate set from Supabase with simple filters (top N recent/public)
   * 2) Create strings per material (title + description + tags)
   * 3) Use HF sentence-similarity pipeline to score query vs candidates
   * 4) Sort by score desc and return top K
   * If HF key is not configured, falls back to searchMaterials.
   */
  async semanticSearchMaterials(query: string, options?: { limit?: number; candidateLimit?: number; category?: MaterialCategory; subCategory?: SubCategory }): Promise<ApiResponse<Material[]>> {
    const limit = options?.limit ?? 20;
    const candidateLimit = options?.candidateLimit ?? 100;
    const category = options?.category;
    const subCategory = options?.subCategory;

    try {
  // 1) Build a keyword-matched candidate set first; only fill with recent items if no matches
      const qRaw = String(query || '').trim();
      const qIlike = qRaw.replace(/%/g, '\\%');

      // Base builder with structured filters (no visibility filter; rely on RLS)
      const baseBuilder = () => {
        let qb = supabase
          .from('materials')
          .select('*')
          .order('created_at', { ascending: false });
        if (category) qb = qb.eq('category', category);
        if (subCategory) qb = qb.eq('sub_category', subCategory);
        return qb;
      };

      // 1a) Keyword candidates
      let kwBuilder = baseBuilder();
      kwBuilder = kwBuilder
        .or(`title.ilike.%${qIlike}%,description.ilike.%${qIlike}%,tags.cs.{${qRaw}}`)
        .limit(candidateLimit);
      const { data: kwCandidates, error: kwErr } = await kwBuilder;
      if (kwErr) {
        return { data: null, error: kwErr.message, success: false };
      }

      const kwList = kwCandidates || [];

      // 1b) Fallback recent candidates if too few keyword hits
      let combined: any[] = [...kwList];
      if (combined.length === 0) {
        let recentBuilder = baseBuilder().limit(candidateLimit);
        const { data: recent, error: recErr } = await recentBuilder;
        if (recErr) {
          return { data: null, error: recErr.message, success: false };
        }
        const recentList = recent || [];
        const seen = new Set(combined.map((m) => m.id));
        for (const m of recentList) {
          if (!seen.has(m.id)) {
            combined.push(m);
            seen.add(m.id);
            if (combined.length >= candidateLimit) break;
          }
        }
      }
      // Cap at candidateLimit always
      combined = combined.slice(0, candidateLimit);

      if (combined.length === 0) {
        return { data: [], error: null, success: true };
      }

      // 2) Compute keyword scores for all candidates
      const qTokens = this.tokenize(qRaw);
      const kwScores = combined.map((m) => this.computeKeywordScore(m, qTokens));
      const kwMax = kwScores.length ? Math.max(...kwScores) : 0;
      const kwNorm = kwScores.map((s) => (kwMax > 0 ? s / kwMax : 0));

      // 3) If HF key present, compute semantic similarity; else rely on keyword score only
  let final: { m: any; score: number; sem?: number; kw?: number }[] = [];
  const MIN_SEM = 0.35;
  const MIN_KW = 0.2;
      if (this.hfApiKey) {
        const candidateTexts = combined.map((m) => this.composeMaterialText(m));
        const body = {
          inputs: {
            source_sentence: qRaw,
            sentences: candidateTexts,
          },
        } as any;

        const resp = await fetch(`https://api-inference.huggingface.co/models/${encodeURIComponent(this.hfModel)}?wait_for_model=true`, {
          method: 'POST',
          headers: {
            'Authorization': `Bearer ${this.hfApiKey}`,
            'Content-Type': 'application/json',
            'X-Wait-For-Model': 'true',
          },
          body: JSON.stringify(body),
        });

        if (!resp.ok) {
          const errText = await resp.text();
          console.warn('HF API error:', resp.status, errText);
          // Fallback to keyword-only ranking
          final = combined.map((m, i) => ({ m, score: kwNorm[i] || 0, kw: kwNorm[i] || 0 }));
        } else {
          const semScores: number[] = await resp.json();
          // Blend semantic and keyword scores; bias toward semantic
          final = combined.map((m, i) => {
            const s = (semScores[i] ?? 0);
            const k = kwNorm[i] ?? 0;
            const blended = 0.85 * s + 0.15 * k;
            return { m, score: blended, sem: s, kw: k };
          });
        }
      } else {
        console.warn('Hugging Face API key not configured. Using keyword ranking only.');
        final = combined.map((m, i) => ({ m, score: kwNorm[i] || 0, kw: kwNorm[i] || 0 }));
      }

      // 4) Filter out low-relevance items, then sort and return top-N
      const filtered = final.filter((x) => {
        // If we have semantic scores, require either decent semantic or decent keyword
        if (typeof x.sem === 'number') {
          return (x.sem >= MIN_SEM) || ((x.kw ?? 0) >= MIN_KW);
        }
        // Keyword-only mode: require any keyword match above threshold
        return (x.kw ?? x.score) > 0; // keep only items with some keyword match
      });

      const ranked = (filtered.length ? filtered : final)
        .sort((a, b) => b.score - a.score)
        .slice(0, limit)
        .map((x) => x.m);

      return { data: ranked, error: null, success: true };
    } catch (e) {
      console.warn('semanticSearchMaterials failed, falling back. Error:', e);
      return this.searchMaterials(query, category, subCategory);
    }
  }

  private tokenize(text: string): string[] {
    return String(text || '')
      .toLowerCase()
      .split(/[^a-z0-9]+/i)
      .filter(Boolean);
  }

  private computeKeywordScore(m: any, qTokens: string[]): number {
    if (!qTokens.length) return 0;
    const title = String(m.title || '').toLowerCase();
    const desc = String(m.description || '').toLowerCase();
    const tagsStr = Array.isArray(m.tags) ? m.tags.join(' ').toLowerCase() : '';
    const cat = String(m.category || '').toLowerCase();
    const sub = String(m.sub_category || '').toLowerCase();

    let score = 0;
    const wTitle = 2.0;
    const wDesc = 1.0;
    const wTags = 1.5;
    const wCat = 0.8;
    const wSub = 1.0;

    for (const t of qTokens) {
      if (!t) continue;
      if (title.includes(t)) score += wTitle;
      if (desc.includes(t)) score += wDesc;
      if (tagsStr.includes(t)) score += wTags;
      if (cat === t) score += wCat;
      if (sub.includes(t)) score += wSub; // allow partial for sub-category
    }
    return score;
  }

  private composeMaterialText(m: any): string {
    const parts: string[] = [];
    if (m.file_name) parts.push(String(m.file_name));
    if (m.title) parts.push(String(m.title));
    if (m.description) parts.push(String(m.description));
    if (Array.isArray(m.tags) && m.tags.length) parts.push(m.tags.join(', '));
    if (m.category) parts.push(String(m.category));
    if (m.sub_category) parts.push(String(m.sub_category));
    return parts.join(' | ');
  }

  /**
   * Update material download count
   */
  async updateDownloadCount(materialId: string): Promise<ApiResponse<Material>> {
    try {
      const { data, error } = await supabase
        .from('materials')
        .select('download_count')
        .eq('id', materialId)
        .single();

      if (error) {
        return { data: null, error: error.message, success: false };
      }

      const currentCount = data.download_count || 0;

      const { data: updatedData, error: updateError } = await supabase
        .from('materials')
        .update({ 
          download_count: currentCount + 1,
          updated_at: new Date().toISOString()
        })
        .eq('id', materialId)
        .select()
        .single();

      if (updateError) {
        return { data: null, error: updateError.message, success: false };
      }

      return { data: updatedData, error: null, success: true };
    } catch (error) {
      return {
        data: null,
        error: error instanceof Error ? error.message : 'Download count update failed',
        success: false,
      };
    }
  }

  /**
   * Delete a material
   */
  async deleteMaterial(materialId: string, userId: string): Promise<ApiResponse<null>> {
    try {
      const { error } = await supabase
        .from('materials')
        .delete()
        .eq('id', materialId)
        .eq('user_id', userId);

      if (error) {
        return { data: null, error: error.message, success: false };
      }

      return { data: null, error: null, success: true };
    } catch (error) {
      return {
        data: null,
        error: error instanceof Error ? error.message : 'Material deletion failed',
        success: false,
      };
    }
  }

  /**
   * Get user statistics (materials count, downloads, etc.)
   */
  async getUserStats(userId: string): Promise<ApiResponse<any>> {
    try {
      // Get user's materials count
      const { data: materialsData, error: materialsError } = await supabase
        .from('materials')
        .select('id, download_count')
        .eq('user_id', userId);

      if (materialsError) {
        return { data: null, error: materialsError.message, success: false };
      }

      const stats = {
        totalMaterials: materialsData?.length || 0,
        totalDownloads: materialsData?.reduce((sum, material) => sum + (material.download_count || 0), 0) || 0,
        averageDownloads: materialsData?.length ? 
          (materialsData.reduce((sum, material) => sum + (material.download_count || 0), 0) / materialsData.length).toFixed(1) : '0',
      };

      return { data: stats, error: null, success: true };
    } catch (error) {
      return {
        data: null,
        error: error instanceof Error ? error.message : 'User stats fetch failed',
        success: false,
      };
    }
  }

  // Future: AI Content Moderation
  /**
   * Placeholder for AI-powered content moderation
   * This would integrate with OpenAI or similar service to check uploaded content
   */
  async moderateContent(file: FileUpload): Promise<ApiResponse<boolean>> {
    // TODO: Implement AI content moderation
    // - Extract text from PDF/DOC files
    // - Send to AI service for content analysis
    // - Check for inappropriate content, academic integrity
    // - Categorize content automatically
    
    try {
      // Placeholder logic - always approve for now
      return { data: true, error: null, success: true };
    } catch (error) {
      return {
        data: null,
        error: error instanceof Error ? error.message : 'Content moderation failed',
        success: false,
      };
    }
  }

  /**
   * Add a material to bookmarks
   */
  async addBookmark(userId: string, materialId: string): Promise<ApiResponse<any>> {
    try {
      const { data, error } = await supabase
        .from('bookmarks')
        .insert([{
          user_id: userId,
          material_id: materialId,
          page_number: 1, // Default to page 1 since page_number is required
          created_at: new Date().toISOString()
        }])
        .select();

      if (error) {
        return { data: null, error: error.message, success: false };
      }

      return { data, error: null, success: true };
    } catch (error) {
      return {
        data: null,
        error: error instanceof Error ? error.message : 'Failed to add bookmark',
        success: false,
      };
    }
  }

  /**
   * Remove a material from bookmarks
   */
  async removeBookmark(userId: string, materialId: string): Promise<ApiResponse<null>> {
    try {
      const { error } = await supabase
        .from('bookmarks')
        .delete()
        .eq('user_id', userId)
        .eq('material_id', materialId);

      if (error) {
        return { data: null, error: error.message, success: false };
      }

      return { data: null, error: null, success: true };
    } catch (error) {
      return {
        data: null,
        error: error instanceof Error ? error.message : 'Failed to remove bookmark',
        success: false,
      };
    }
  }

  /**
   * Get all bookmarked materials for a user
   */
  async getBookmarkedMaterials(userId: string): Promise<ApiResponse<Material[]>> {
    try {
      console.log('Getting bookmarked materials for user:', userId);
      
      // First get bookmark entries
      const { data: bookmarks, error: bookmarkError } = await supabase
        .from('bookmarks')
        .select('material_id')
        .eq('user_id', userId);

      if (bookmarkError) {
        console.error('Error fetching bookmarks:', bookmarkError.message);
        return { data: null, error: bookmarkError.message, success: false };
      }

      console.log('Bookmarks found:', bookmarks?.length || 0);
      
      if (!bookmarks || bookmarks.length === 0) {
        return { data: [], error: null, success: true };
      }

      // Get the actual materials using the material_ids
      const materialIds = bookmarks.map(bookmark => bookmark.material_id);
      console.log('Material IDs from bookmarks:', materialIds);
      
      const { data: materials, error: materialsError } = await supabase
        .from('materials')
        .select(`
          *,
          users:user_id (
            name
          )
        `)
        .in('id', materialIds);

      if (materialsError) {
        console.error('Error fetching bookmarked materials:', materialsError.message);
        return { data: null, error: materialsError.message, success: false };
      }

      console.log('Bookmarked materials found:', materials?.length || 0);
      
      // Mark all returned materials as bookmarked and include uploader name
      const bookmarkedMaterials = materials.map(material => ({
        ...material,
        uploader_name: material.users?.name || 'Unknown',
        users: undefined, // Remove the nested users object
        is_bookmarked: true
      }));

      return { data: bookmarkedMaterials || [], error: null, success: true };
    } catch (error) {
      return {
        data: null,
        error: error instanceof Error ? error.message : 'Failed to get bookmarked materials',
        success: false,
      };
    }
  }

  /**
   * Check if a material is bookmarked by the user
   */
  async isBookmarked(userId: string, materialId: string): Promise<ApiResponse<boolean>> {
    try {
      const { data, error } = await supabase
        .from('bookmarks')
        .select('id')
        .eq('user_id', userId)
        .eq('material_id', materialId)
        .single();

      if (error && error.code !== 'PGRST116') { // PGRST116 is 'no rows returned'
        return { data: null, error: error.message, success: false };
      }

      return { data: !!data, error: null, success: true };
    } catch (error) {
      return {
        data: null,
        error: error instanceof Error ? error.message : 'Failed to check bookmark status',
        success: false,
      };
    }
  }

  /**
   * Save a search query for analytics
   */
  async saveSearchQuery(query: string, userId?: string): Promise<ApiResponse<null>> {
    try {
      const { error } = await supabase
        .from('search_queries')
        .insert([{
          query: query.trim().toLowerCase(),
          user_id: userId,
          created_at: new Date().toISOString(),
        }]);

      if (error) {
        // If table doesn't exist, silently fail for now
        console.warn('Search query tracking not available:', error.message);
        return { data: null, error: null, success: true };
      }

      return { data: null, error: null, success: true };
    } catch (error) {
      // Silently fail if search tracking is not set up
      console.warn('Search query tracking failed:', error);
      return { data: null, error: null, success: true };
    }
  }

  /**
   * Get trending search queries
   */
  async getTrendingSearches(limit: number = 10): Promise<ApiResponse<string[]>> {
    try {
      console.log('Fetching trending searches from database...');
      // Try to get trending searches from the last 7 days
      const sevenDaysAgo = new Date();
      sevenDaysAgo.setDate(sevenDaysAgo.getDate() - 7);
      console.log('Looking for searches since:', sevenDaysAgo.toISOString());

      const { data, error } = await supabase
        .from('search_queries')
        .select('query')
        .gte('created_at', sevenDaysAgo.toISOString())
        .order('created_at', { ascending: false })
        .limit(1000); // Get recent searches to aggregate

      console.log('Database query result:', { data: data?.length, error });

      if (error) {
        console.warn('Trending searches database error:', error.message);
        // If table doesn't exist, return default trending searches
        return {
          data: ['Machine Learning', 'Data Structures', 'React Native', 'Algorithms', 'Database Design', 'Computer Science', 'Mathematics', 'Physics', 'Chemistry'],
          error: null,
          success: true
        };
      }

      // Aggregate and count queries
      const queryCounts: { [key: string]: number } = {};
      data?.forEach((item: any) => {
        const query = item.query;
        queryCounts[query] = (queryCounts[query] || 0) + 1;
      });

      console.log('Query counts:', queryCounts);

      // Sort by frequency and get top queries
      const trending = Object.entries(queryCounts)
        .sort(([,a], [,b]) => b - a)
        .slice(0, limit)
        .map(([query]) => query);

      console.log('Calculated trending searches:', trending);

      // If we don't have enough trending searches, fill with defaults
      const defaultSearches = ['Machine Learning', 'Data Structures', 'React Native', 'Algorithms', 'Database Design'];
      while (trending.length < limit && defaultSearches.length > 0) {
        const defaultQuery = defaultSearches.shift();
        if (defaultQuery && !trending.includes(defaultQuery)) {
          trending.push(defaultQuery);
        }
      }

      console.log('Final trending searches:', trending);
            return { data: trending, error: null, success: true };
    } catch (error) {
      console.error('Trending searches error:', error);
      // Fallback to default trending searches
      return {
        data: ['Machine Learning', 'Data Structures', 'React Native', 'Algorithms', 'Database Design', 'Computer Science', 'Mathematics'],
        error: null,
        success: true
      };
    }
  }

  // Reviews Methods

  /**
   * Add or update a review for a material
   */
  async addReview(reviewData: {
    user_id: string;
    material_id: string;
    rating: number;
    comment: string | null;
  }) {
    try {
      // Check if user already has a review for this material
      const { data: existingReview, error: fetchError } = await supabase
        .from('reviews')
        .select('id')
        .eq('user_id', reviewData.user_id)
        .eq('material_id', reviewData.material_id)
        .maybeSingle();

      if (fetchError && fetchError.code !== 'PGRST116') {
        throw fetchError;
      }

      let result;
      if (existingReview) {
        // Update existing review
        result = await supabase
          .from('reviews')
          .update({
            rating: reviewData.rating,
            comment: reviewData.comment,
          })
          .eq('id', existingReview.id);
      } else {
        // Insert new review
        result = await supabase
          .from('reviews')
          .insert({
            user_id: reviewData.user_id,
            material_id: reviewData.material_id,
            rating: reviewData.rating,
            comment: reviewData.comment,
          });
      }

      if (result.error) throw result.error;

      // Update material's average rating
      await this.updateMaterialAverageRating(reviewData.material_id);

      return { success: true };
    } catch (error: any) {
      console.error('Error in addReview:', error);
      return { success: false, error: error.message || 'Failed to add review' };
    }
  }

  /**
   * Update the average rating for a material
   */
  async updateMaterialAverageRating(materialId: string) {
    try {
      // Get all reviews for this material
      const { data: reviews, error } = await supabase
        .from('reviews')
        .select('rating')
        .eq('material_id', materialId);

      if (error) throw error;

      if (reviews && reviews.length > 0) {
        const totalRating = reviews.reduce((sum: number, review: any) => sum + review.rating, 0);
        const averageRating = totalRating / reviews.length;

        // Update material
        await supabase
          .from('materials')
          .update({
            average_rating: parseFloat(averageRating.toFixed(2)),
            reviews_count: reviews.length,
          })
          .eq('id', materialId);
      }
    } catch (error) {
      console.error('Error updating average rating:', error);
    }
  }

  /**
   * Get all reviews for a material
   */
  async getReviewsForMaterial(materialId: string) {
    try {
      console.log('=== Fetching reviews for material:', materialId);
      
      const { data: reviews, error } = await supabase
        .from('reviews')
        .select('id, user_id, material_id, rating, comment, created_at')
        .eq('material_id', materialId)
        .order('created_at', { ascending: false });

      console.log('Raw reviews from DB:', JSON.stringify(reviews, null, 2));
      console.log('Number of reviews fetched:', reviews?.length || 0);

      if (error) {
        console.error('Error fetching reviews:', error);
        throw error;
      }

      // Update material rating based on current reviews
      if (reviews && reviews.length > 0) {
        const totalRating = reviews.reduce((sum: number, review: any) => sum + review.rating, 0);
        const averageRating = totalRating / reviews.length;

        // Update material in background (non-blocking)
        supabase
          .from('materials')
          .update({
            average_rating: parseFloat(averageRating.toFixed(2)),
            reviews_count: reviews.length,
          })
          .eq('id', materialId)
          .then(() => console.log('Material rating updated'))
          .catch(err => console.warn('Failed to update material rating:', err));
      }

      // Fetch user profiles for each review
      if (reviews && reviews.length > 0) {
        console.log('Enriching reviews with user data...');
        
        const enrichedReviews = await Promise.all(
          reviews.map(async (review, idx) => {
            console.log(`Processing review ${idx + 1}/${reviews.length}, id: ${review.id}`);
            
            try {
              // Try to get from users table first
              const { data: userProfile, error: userError } = await supabase
                .from('users')
                .select('name, email')
                .eq('id', review.user_id)
                .single();

              console.log(`User profile for review ${review.id}:`, userProfile);

              if (userProfile) {
                return {
                  ...review,
                  user: { 
                    full_name: userProfile.name || 'Anonymous', 
                    email: userProfile.email || '' 
                  },
                };
              }

              // Fallback to profiles table if users table doesn't have the data
              const { data: profile } = await supabase
                .from('profiles')
                .select('full_name, email')
                .eq('id', review.user_id)
                .single();

              return {
                ...review,
                user: profile || { full_name: 'Anonymous', email: '' },
              };
            } catch (err) {
              console.warn(`Failed to fetch user for review ${review.id}:`, err);
              // If profile fetch fails, return review with default user
              return {
                ...review,
                user: { full_name: 'Anonymous', email: '' },
              };
            }
          })
        );

        console.log('Final enriched reviews count:', enrichedReviews.length);
        console.log('Enriched reviews:', JSON.stringify(enrichedReviews, null, 2));
        
        return { data: enrichedReviews, error: null };
      }

      console.log('No reviews found or empty array');
      return { data: reviews || [], error: null };
    } catch (error: any) {
      console.error('Error in getReviewsForMaterial:', error);
      return { data: null, error: error.message || 'Failed to fetch reviews' };
    }
  }

  /**
   * Get a single material by ID with uploader information
   */
  async getMaterialById(materialId: string): Promise<ApiResponse<Material>> {
    try {
      const { data, error } = await supabase
        .from('materials')
        .select(`
          *,
          users:user_id (
            name
          )
        `)
        .eq('id', materialId)
        .single();

      if (error) {
        return { data: null, error: error.message, success: false };
      }

      // Transform to include uploader_name
      const material = {
        ...data,
        uploader_name: data.users?.name || 'Unknown',
        users: undefined // Remove nested users object
      };

      return { data: material, error: null, success: true };
    } catch (error) {
      return {
        data: null,
        error: error instanceof Error ? error.message : 'Material fetch failed',
        success: false,
      };
    }
  }

  // Follow/Unfollow Methods

  /**
   * Follow a user
   */
  async followUser(followerId: string, followingId: string): Promise<ApiResponse<any>> {
    try {
      // Check if already following
      const { data: existingFollow } = await supabase
        .from('followers')
        .select('id')
        .eq('follower_id', followerId)
        .eq('following_id', followingId)
        .single();

      if (existingFollow) {
        return { data: null, error: 'Already following this user', success: false };
      }

      // Insert follow relationship
      const { data, error } = await supabase
        .from('followers')
        .insert([{
          follower_id: followerId,
          following_id: followingId,
          created_at: new Date().toISOString()
        }])
        .select();

      if (error) {
        return { data: null, error: error.message, success: false };
      }

      // Update follower counts
      await this.updateFollowerCounts(followerId, followingId);

      return { data, error: null, success: true };
    } catch (error) {
      return {
        data: null,
        error: error instanceof Error ? error.message : 'Failed to follow user',
        success: false,
      };
    }
  }

  /**
   * Unfollow a user
   */
  async unfollowUser(followerId: string, followingId: string): Promise<ApiResponse<null>> {
    try {
      const { error } = await supabase
        .from('followers')
        .delete()
        .eq('follower_id', followerId)
        .eq('following_id', followingId);

      if (error) {
        return { data: null, error: error.message, success: false };
      }

      // Update follower counts
      await this.updateFollowerCounts(followerId, followingId);

      return { data: null, error: null, success: true };
    } catch (error) {
      return {
        data: null,
        error: error instanceof Error ? error.message : 'Failed to unfollow user',
        success: false,
      };
    }
  }

  /**
   * Check if a user is following another user
   */
  async checkFollowStatus(followerId: string, followingId: string): Promise<ApiResponse<boolean>> {
    try {
      const { data, error } = await supabase
        .from('followers')
        .select('id')
        .eq('follower_id', followerId)
        .eq('following_id', followingId)
        .single();

      if (error && error.code !== 'PGRST116') { // PGRST116 is 'no rows returned'
        return { data: null, error: error.message, success: false };
      }

      return { data: !!data, error: null, success: true };
    } catch (error) {
      return {
        data: null,
        error: error instanceof Error ? error.message : 'Failed to check follow status',
        success: false,
      };
    }
  }

  /**
   * Get followers of a user
   */
  async getFollowers(userId: string): Promise<ApiResponse<User[]>> {
    try {
      const { data, error } = await supabase
        .from('followers')
        .select(`
          follower_id,
          created_at,
          users:follower_id (
            id,
            name,
            email,
            avatar_url
          )
        `)
        .eq('following_id', userId)
        .order('created_at', { ascending: false });

      if (error) {
        return { data: null, error: error.message, success: false };
      }

      const followers = data?.map(item => item.users).filter(Boolean) || [];
      return { data: followers, error: null, success: true };
    } catch (error) {
      return {
        data: null,
        error: error instanceof Error ? error.message : 'Failed to get followers',
        success: false,
      };
    }
  }

  /**
   * Get users that a user is following
   */
  async getFollowing(userId: string): Promise<ApiResponse<User[]>> {
    try {
      const { data, error } = await supabase
        .from('followers')
        .select(`
          following_id,
          created_at,
          users:following_id (
            id,
            name,
            email,
            avatar_url
          )
        `)
        .eq('follower_id', userId)
        .order('created_at', { ascending: false });

      if (error) {
        return { data: null, error: error.message, success: false };
      }

      const following = data?.map(item => item.users).filter(Boolean) || [];
      return { data: following, error: null, success: true };
    } catch (error) {
      return {
        data: null,
        error: error instanceof Error ? error.message : 'Failed to get following',
        success: false,
      };
    }
  }

  /**
   * Update follower and following counts for both users
   */
  private async updateFollowerCounts(followerId: string, followingId: string): Promise<void> {
    try {
      // Update follower count for the user being followed
      const { data: followersCount } = await supabase
        .from('followers')
        .select('id', { count: 'exact' })
        .eq('following_id', followingId);

      await supabase
        .from('users')
        .update({ followers_count: followersCount?.length || 0 })
        .eq('id', followingId);

      // Update following count for the user doing the following
      const { data: followingCount } = await supabase
        .from('followers')
        .select('id', { count: 'exact' })
        .eq('follower_id', followerId);

      await supabase
        .from('users')
        .update({ following_count: followingCount?.length || 0 })
        .eq('id', followerId);
    } catch (error) {
      console.warn('Failed to update follower counts:', error);
    }
  }
}

// Create and export a singleton instance
export const supabaseService = new SupabaseService();

// Export auth state change listener helper
export const onAuthStateChange = (callback: (event: string, session: any) => void) => {
  if (!supabase || typeof supabase.auth === 'undefined') {
    console.warn('Supabase auth not available for state change listener');
    return {
      subscription: {
        unsubscribe: () => console.log('Mock unsubscribe called')
      }
    };
  }
  return supabase.auth.onAuthStateChange(callback);
};

export default supabaseService;<|MERGE_RESOLUTION|>--- conflicted
+++ resolved
@@ -658,17 +658,7 @@
     try {
       let queryBuilder = supabase
         .from('materials')
-<<<<<<< HEAD
-        .select(`
-          *,
-          users:user_id (
-            name
-          )
-        `)
-        .eq('is_public', true);
-=======
         .select('*');
->>>>>>> eca9dcea
 
       if (category) {
         queryBuilder = queryBuilder.eq('category', category);
