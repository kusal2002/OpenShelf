/**
 * Supabase service for OpenShelf University Library App  
 * Handles authentication, file storage, and database operations
 */

// Import URL polyfill first to fix React Native compatibility
import 'react-native-url-polyfill/auto';

import { createClient, SupabaseClient, AuthError, PostgrestError } from '@supabase/supabase-js';
import AsyncStorage from '@react-native-async-storage/async-storage';
import {
  User,
  Material,
  AuthUser,
  LoginCredentials,
  SignUpCredentials,
  ApiResponse,
  MaterialCategory,
  SubCategory,
  FileUpload,
} from '../types';

// Environment variables - fallback to demo values if .env is not loaded
const supabaseUrl = process.env.SUPABASE_URL || 'https://yyerdifhxvzpmdjedvaz.supabase.co';
const supabaseAnonKey = process.env.SUPABASE_ANON_KEY || 'eyJhbGciOiJIUzI1NiIsInR5cCI6IkpXVCJ9.eyJpc3MiOiJzdXBhYmFzZSIsInJlZiI6Inl5ZXJkaWZoeHZ6cG1kamVkdmF6Iiwicm9sZSI6ImFub24iLCJpYXQiOjE3NTYzMDAyMjAsImV4cCI6MjA3MVE4NzYyMjAifQ.CqOP2CLyJB7bIX5bwT1cVWnAn4jF2fn6DX3-oLGdVps';

console.log('Supabase URL:', supabaseUrl?.substring(0, 30) + '...');
console.log('Supabase Key:', supabaseAnonKey?.substring(0, 20) + '...');

if (!supabaseUrl || !supabaseAnonKey) {
  console.error('Missing Supabase environment variables. Using fallback values.');
}

// Create Supabase client with React Native specific configuration
let supabase: SupabaseClient;

try {
  supabase = createClient(supabaseUrl, supabaseAnonKey, {
    auth: {
      storage: AsyncStorage,
      autoRefreshToken: true,
      persistSession: true,
      detectSessionInUrl: false,
    },
    global: {
      headers: {
        'X-Client-Info': 'react-native',
      },
    },
    db: {
      schema: 'public',
    },
    realtime: {
      params: {
        eventsPerSecond: 2,
      },
    },
  });
  console.log('Supabase client created successfully');
} catch (error) {
  console.error('Failed to create Supabase client:', error);
  // Create a mock client to prevent crashes
  supabase = {} as SupabaseClient;
}

export { supabase };

class SupabaseService {
  private isClientReady: boolean = false;
  private hfApiKey?: string;
  private hfModel: string = 'sentence-transformers/all-MiniLM-L6-v2';

  constructor() {
    this.isClientReady = supabase && typeof supabase.auth !== 'undefined';
    if (!this.isClientReady) {
      console.warn('Supabase client not properly initialized');
    }

    // Prefer explicit env var from React Native dotenv if present; fall back to process.env
    // Prefer RN dotenv import (if available); fallback to process.env in Node/dev
    let rnEnvKey: string | undefined;
    try {
      // eslint-disable-next-line @typescript-eslint/no-var-requires
      rnEnvKey = require('@env').HUGGINGFACE_API_KEY;
    } catch (_) {
      rnEnvKey = undefined;
    }
    this.hfApiKey = rnEnvKey || (process.env.HUGGINGFACE_API_KEY as string) || undefined;
    // Optional: model override via env
    try {
      // eslint-disable-next-line @typescript-eslint/no-var-requires
      const rnEnvModel = require('@env').HUGGINGFACE_EMBEDDING_MODEL as string | undefined;
      if (rnEnvModel && typeof rnEnvModel === 'string') {
        this.hfModel = rnEnvModel;
      } else if (typeof process.env.HUGGINGFACE_EMBEDDING_MODEL === 'string') {
        this.hfModel = process.env.HUGGINGFACE_EMBEDDING_MODEL as string;
      }
    } catch (_) {
      if (typeof process.env.HUGGINGFACE_EMBEDDING_MODEL === 'string') {
        this.hfModel = process.env.HUGGINGFACE_EMBEDDING_MODEL as string;
      }
    }
  }

  private checkClient(): boolean {
    if (!this.isClientReady) {
      console.error('Supabase client not available');
      return false;
    }
    return true;
  }

  // Authentication Methods
  
  /**
   * Sign up a new user with email and password
   */
  async signUp(credentials: SignUpCredentials): Promise<ApiResponse<AuthUser>> {
    if (!this.checkClient()) {
      return { data: null, error: 'Supabase client not available', success: false };
    }

    try {
      const { data, error } = await supabase.auth.signUp({
        email: credentials.email,
        password: credentials.password,
        options: {
          data: {
            name: credentials.name,
            university_id: credentials.university_id,
          },
        },
      });

      if (error) {
        return { data: null, error: error.message, success: false };
      }

      // Narrow the response to check if 'user' exists
      const maybeUserSignUp = (data as any).user ?? null;

      // Create user profile in the users table
      if (maybeUserSignUp) {
        await this.createUserProfile({
          id: maybeUserSignUp.id,
          email: maybeUserSignUp.email!,
          name: credentials.name,
          university_id: credentials.university_id,
          created_at: new Date().toISOString(),
          updated_at: new Date().toISOString(),
        });
      }

      return {
        data: maybeUserSignUp ? {
          id: maybeUserSignUp.id,
          email: maybeUserSignUp.email || '',
          name: credentials.name,
          university_id: credentials.university_id,
          avatar_url: maybeUserSignUp.user_metadata?.avatar_url,
          email_confirmed_at: maybeUserSignUp.email_confirmed_at,
          phone: maybeUserSignUp.phone,
          created_at: maybeUserSignUp.created_at,
          updated_at: maybeUserSignUp.updated_at || new Date().toISOString(),
        } : null,
        error: null,
        success: true,
      };
    } catch (error) {
      return {
        data: null,
        error: error instanceof Error ? error.message : 'Sign up failed',
        success: false,
      };
    }
  }

  /**
   * Sign in with email and password
   */
  async signIn(credentials: LoginCredentials): Promise<ApiResponse<AuthUser>> {
    if (!this.checkClient()) {
      return { data: null, error: 'Supabase client not available', success: false };
    }

    try {
      const { data, error } = await supabase.auth.signInWithPassword({
        email: credentials.email,
        password: credentials.password,
      });

      if (error) {
        return { data: null, error: error.message, success: false };
      }

      // Narrow the response to check if 'user' exists (data may be {url} or {user})
      const maybeUser = (data as any).user ?? null;

      return {
        data: maybeUser ? {
          id: maybeUser.id,
          email: maybeUser.email || '',
          name: maybeUser.user_metadata?.name || '',
          university_id: maybeUser.user_metadata?.university_id,
          avatar_url: maybeUser.user_metadata?.avatar_url,
          email_confirmed_at: maybeUser.email_confirmed_at,
          phone: maybeUser.phone,
          created_at: maybeUser.created_at,
          updated_at: maybeUser.updated_at || new Date().toISOString(),
        } : null,
        error: null,
        success: true,
      };
    } catch (error) {
      return {
        data: null,
        error: error instanceof Error ? error.message : 'Sign in failed',
        success: false,
      };
    }
  }

  /**
   * Sign out the current user
   */
  async signOut(): Promise<ApiResponse<null>> {
    try {
      const { error } = await supabase.auth.signOut();
      
      if (error) {
        return { data: null, error: error.message, success: false };
      }

      // Clear cached data
      await AsyncStorage.multiRemove(['materials_cache', 'user_profile']);

      return { data: null, error: null, success: true };
    } catch (error) {
      return {
        data: null,
        error: error instanceof Error ? error.message : 'Sign out failed',
        success: false,
      };
    }
  }

  /**
   * Sign in with Google OAuth
   */
  async signInWithGoogle(): Promise<ApiResponse<AuthUser>> {
    if (!this.checkClient()) {
      return { data: null, error: 'Supabase client not available', success: false };
    }

    try {
      const { data, error } = await supabase.auth.signInWithOAuth({
        provider: 'google',
        options: {
          redirectTo: 'com.openshelf://',
          queryParams: {
            access_type: 'offline',
            prompt: 'consent',
          },
        },
      });

      if (error) {
        return { data: null, error: error.message, success: false };
      }

      // For mobile apps, we need to handle the OAuth flow differently
      // The data.url will contain the OAuth URL that should be opened in a browser
      if (data.url) {
        // In React Native, we'll need to use a WebView or external browser
        // For now, return the URL so the UI can handle it
        return {
          data: null,
          error: null,
          success: true,
          url: data.url,
        };
      }

      // Narrow the response to check if 'user' exists
      const maybeUserOauth = (data as any).user ?? null;

      return {
        data: maybeUserOauth ? {
          id: maybeUserOauth.id,
          email: maybeUserOauth.email || '',
          name: maybeUserOauth.user_metadata?.name || '',
          university_id: maybeUserOauth.user_metadata?.university_id,
          avatar_url: maybeUserOauth.user_metadata?.avatar_url,
          email_confirmed_at: maybeUserOauth.email_confirmed_at,
          phone: maybeUserOauth.phone,
          created_at: maybeUserOauth.created_at,
          updated_at: maybeUserOauth.updated_at || new Date().toISOString(),
        } : null,
        error: null,
        success: true,
      };
    } catch (error) {
      return {
        data: null,
        error: error instanceof Error ? error.message : 'Google sign in failed',
        success: false,
      };
    }
  }

  /**
   * Get the current authenticated user session
   */
  async getCurrentSession() {
    if (!this.checkClient()) {
      return { session: null, error: 'Supabase client not available' };
    }

    try {
      const { data: { session }, error } = await supabase.auth.getSession();
      return { session, error };
    } catch (error) {
      return { session: null, error: error instanceof Error ? error.message : 'Session fetch failed' };
    }
  }

  /**
   * Get the current authenticated user
   */
  async getCurrentUser(): Promise<ApiResponse<AuthUser>> {
    try {
      const { data: { user }, error } = await supabase.auth.getUser();
      
      if (error) {
        return { data: null, error: error.message, success: false };
      }

      return {
        data: user ? {
          id: user.id,
          email: user.email || '',
          name: user.user_metadata?.name || '',
          university_id: user.user_metadata?.university_id,
          avatar_url: user.user_metadata?.avatar_url,
          email_confirmed_at: user.email_confirmed_at,
          phone: user.phone,
          created_at: user.created_at,
          updated_at: user.updated_at || new Date().toISOString(),
        } : null,
        error: null,
        success: true,
      };
    } catch (error) {
      return {
        data: null,
        error: error instanceof Error ? error.message : 'Get user failed',
        success: false,
      };
    }
  }

  // User Profile Methods

  /**
   * Create a user profile in the users table
   */
  async createUserProfile(user: User): Promise<ApiResponse<User>> {
    try {
      const { data, error } = await supabase
        .from('users')
        .insert([user])
        .select()
        .single();

      if (error) {
        return { data: null, error: error.message, success: false };
      }

      return { data, error: null, success: true };
    } catch (error) {
      return {
        data: null,
        error: error instanceof Error ? error.message : 'Profile creation failed',
        success: false,
      };
    }
  }

  /**
   * Get user profile by ID
   */
  async getUserProfile(userId: string): Promise<ApiResponse<User>> {
    try {
      const { data, error } = await supabase
        .from('users')
        .select('*')
        .eq('id', userId)
        .single();

      if (error) {
        return { data: null, error: error.message, success: false };
      }

      return { data, error: null, success: true };
    } catch (error) {
      return {
        data: null,
        error: error instanceof Error ? error.message : 'Profile fetch failed',
        success: false,
      };
    }
  }

  /**
   * Update user profile
   */
  async updateUserProfile(userId: string, updates: Partial<User>): Promise<ApiResponse<User>> {
    try {
      const { data, error } = await supabase
        .from('users')
        .update({ ...updates, updated_at: new Date().toISOString() })
        .eq('id', userId)
        .select()
        .single();

      if (error) {
        return { data: null, error: error.message, success: false };
      }

      return { data, error: null, success: true };
    } catch (error) {
      return {
        data: null,
        error: error instanceof Error ? error.message : 'Profile update failed',
        success: false,
      };
    }
  }

  // File Storage Methods

  /**
   * Upload a file to Supabase Storage
   */
  async uploadFile(file: FileUpload, bucket: string = 'study-materials'): Promise<ApiResponse<string>> {
    try {
      // Handle demo files for development
      if (file.uri.startsWith('demo://')) {
        // Simulate upload process for demo files
        const demoFileName = file.uri.replace('demo://', '');
        const demoUrl = `https://demo-storage.example.com/study-materials/${demoFileName}`;
        
        // Simulate upload delay
        await new Promise(resolve => setTimeout(resolve, 1500));
        
        return { 
          data: demoUrl, 
          error: null, 
          success: true 
        };
      }

      const fileExt = file.name.split('.').pop();
      const fileName = `${Date.now()}_${Math.random().toString(36).substring(7)}.${fileExt}`;
      const filePath = `${fileName}`;

      // For real files, create proper FormData
      const formData = new FormData();
      formData.append('file', {
        uri: file.uri,
        type: file.type,
        name: file.name,
      } as any);

      const { data, error } = await supabase.storage
        .from(bucket)
        .upload(filePath, formData);

      if (error) {
        return { data: null, error: error.message, success: false };
      }

      // Get public URL
      const { data: { publicUrl } } = supabase.storage
        .from(bucket)
        .getPublicUrl(filePath);

      return { data: publicUrl, error: null, success: true };
    } catch (error) {
      return {
        data: null,
        error: error instanceof Error ? error.message : 'File upload failed',
        success: false,
      };
    }
  }

  /**
   * Delete a file from Supabase Storage
   */
  async deleteFile(filePath: string, bucket: string = 'study-materials'): Promise<ApiResponse<null>> {
    try {
      const { error } = await supabase.storage
        .from(bucket)
        .remove([filePath]);

      if (error) {
        return { data: null, error: error.message, success: false };
      }

      return { data: null, error: null, success: true };
    } catch (error) {
      return {
        data: null,
        error: error instanceof Error ? error.message : 'File deletion failed',
        success: false,
      };
    }
  }

  // Material Management Methods

  /**
   * Create a new study material record
   */
  async createMaterial(material: Omit<Material, 'id' | 'created_at' | 'updated_at'>): Promise<ApiResponse<Material>> {
    try {
      const newMaterial = {
        ...material,
        created_at: new Date().toISOString(),
        updated_at: new Date().toISOString(),
      };

      const { data, error } = await supabase
        .from('materials')
        .insert([newMaterial])
        .select()
        .single();

      if (error) {
        const msg = error.message || '';
        // Provide a clear actionable error when sub_category column is missing / schema not migrated
        if (msg.includes("Could not find the 'sub_category' column") || /column .*sub_category.* does not exist/i.test(msg) || msg.includes('schema cache')) {
          const guidance = 'The sub_category column is missing in the materials table. Run the migration to add it:\n\nALTER TABLE materials ADD COLUMN IF NOT EXISTS sub_category TEXT;';
          console.error('createMaterial failed - missing sub_category column. Migration required. Original error:', msg);
          return { data: null, error: guidance, success: false };
        }
        return { data: null, error: msg, success: false };
      }

      // Sanity check: ensure sub_category is present in returned row if provided in request
      if (material.sub_category && data && !(data as any).sub_category) {
        console.warn('createMaterial: sub_category sent but not returned. Check DB column & policies.');
      }

      return { data, error: null, success: true };
    } catch (error) {
      return {
        data: null,
        error: error instanceof Error ? error.message : 'Material creation failed',
        success: false,
      };
    }
  }

  /**
   * Get all materials (with pagination)
   */
  async getMaterials(page: number = 0, limit: number = 20): Promise<ApiResponse<Material[]>> {
    try {
      const { data, error } = await supabase
        .from('materials')
        .select(`
          *,
          users:user_id (
            name
          )
        `)
        .eq('is_public', true)
        .order('created_at', { ascending: false })
        .range(page * limit, (page + 1) * limit - 1);

      if (error) {
        console.error('Error fetching materials:', error);
        return { data: null, error: error.message, success: false };
      }

      console.log('Raw materials data sample:', data && data.length > 0 ? JSON.stringify(data[0]) : 'No data');
      
<<<<<<< HEAD
      // Transform the response to include uploader_name in the Material object
=======
      // Transform the response to include uploader_name and ensure rating fields exist
>>>>>>> f26d79d8
      const materials = data?.map(item => {
        console.log(`Processing item ${item.id}, users:`, item.users);
        return {
          ...item,
          uploader_name: item.users?.name || 'Unknown',
<<<<<<< HEAD
          users: undefined // Remove the nested users object
=======
          users: undefined, // Remove the nested users object
          // Ensure rating fields are always present with default values
          average_rating: item.average_rating || 0,
          reviews_count: item.reviews_count || 0
>>>>>>> f26d79d8
        };
      }) || [];

      return { data: materials, error: null, success: true };
    } catch (error) {
      return {
        data: null,
        error: error instanceof Error ? error.message : 'Materials fetch failed',
        success: false,
      };
    }
  }

  /**
   * Get materials by user ID
   */
  async getUserMaterials(userId: string): Promise<ApiResponse<Material[]>> {
    try {
      const { data, error } = await supabase
        .from('materials')
        .select(`
          *,
          users:user_id (
            name
          )
        `)
        .eq('user_id', userId) 
        .order('created_at', { ascending: false });

      if (error) {
        return { data: null, error: error.message, success: false };
      }

<<<<<<< HEAD
      // Transform the response to include uploader_name in the Material object
      const materials = data?.map(item => ({
        ...item,
        uploader_name: item.users?.name || 'Unknown',
        users: undefined // Remove the nested users object
=======
      // Transform the response to include uploader_name and ensure rating fields exist
      const materials = data?.map(item => ({
        ...item,
        uploader_name: item.users?.name || 'Unknown',
        users: undefined, // Remove the nested users object
        // Ensure rating fields are always present with default values
        average_rating: item.average_rating || 0,
        reviews_count: item.reviews_count || 0
>>>>>>> f26d79d8
      })) || [];

      return { data: materials, error: null, success: true };
    } catch (error) {
      return {
        data: null,
        error: error instanceof Error ? error.message : 'User materials fetch failed',
        success: false,
      };
    }
  }

  /**
   * Get materials uploaded by a specific user (alias for getUserMaterials)
   */
  async getMaterialsByUploader(uploaderId: string): Promise<ApiResponse<Material[]>> {
    return this.getUserMaterials(uploaderId);
  }

  /**
<<<<<<< HEAD
   * Search materials by title, category, or tags
=======
   * Search materials by title, category, or tags with improved precision
>>>>>>> f26d79d8
   */
  async searchMaterials(query: string, category?: MaterialCategory, subCategory?: SubCategory ): Promise<ApiResponse<Material[]>> {
    try {
      const searchTerms = query.trim().toLowerCase().split(/\s+/).filter(term => term.length > 2);
      
      if (searchTerms.length === 0) {
        return { data: [], error: null, success: true };
      }

      let queryBuilder = supabase
        .from('materials')
        .select('*');

      if (category) {
        queryBuilder = queryBuilder.eq('category', category);
      }
      if (subCategory) {
        queryBuilder = queryBuilder.eq('sub_category', subCategory);
      }
<<<<<<< HEAD
=======

      // Build more precise search conditions
      const searchConditions: string[] = [];
      
      // Exact title matches get highest priority
      searchConditions.push(`title.ilike.%${query}%`);
      
      // Description matches
      searchConditions.push(`description.ilike.%${query}%`);
      
      // Individual word matches in title (higher relevance)
      searchTerms.forEach(term => {
        searchConditions.push(`title.ilike.%${term}%`);
      });
      
      // Tag matches
      searchTerms.forEach(term => {
        searchConditions.push(`tags.cs.{${term}}`);
      });
      
      // Category matches
      if (!category) {
        searchConditions.push(`category.ilike.%${query}%`);
      }
>>>>>>> f26d79d8

      const { data, error } = await queryBuilder
        .or(searchConditions.join(','))
        .order('created_at', { ascending: false })
        .limit(30); // Reduced limit for better relevance

      if (error) {
        return { data: null, error: error.message, success: false };
      }

      // Transform the response to include uploader_name
      const materials = data?.map(item => ({
        ...item,
        uploader_name: item.users?.name || 'Unknown',
        users: undefined // Remove the nested users object
      })) || [];

      return { data: materials, error: null, success: true };
    } catch (error) {
      return {
        data: null,
        error: error instanceof Error ? error.message : 'Material search failed',
        success: false,
      };
    }
  }

  /**
   * Semantic search using Hugging Face Inference API
   * Strategy:
   * 1) Fetch a candidate set from Supabase with simple filters (top N recent/public)
   * 2) Create strings per material (title + description + tags)
   * 3) Use HF sentence-similarity pipeline to score query vs candidates
   * 4) Sort by score desc and return top K
   * If HF key is not configured, falls back to searchMaterials.
   */
  async semanticSearchMaterials(query: string, options?: { limit?: number; candidateLimit?: number; category?: MaterialCategory; subCategory?: SubCategory }): Promise<ApiResponse<Material[]>> {
    const limit = options?.limit ?? 20;
    const candidateLimit = options?.candidateLimit ?? 100;
    const category = options?.category;
    const subCategory = options?.subCategory;

    try {
  // 1) Build a keyword-matched candidate set first; only fill with recent items if no matches
      const qRaw = String(query || '').trim();
      const qIlike = qRaw.replace(/%/g, '\\%');

      // Base builder with structured filters (no visibility filter; rely on RLS)
      const baseBuilder = () => {
        let qb = supabase
          .from('materials')
          .select('*')
          .order('created_at', { ascending: false });
        if (category) qb = qb.eq('category', category);
        if (subCategory) qb = qb.eq('sub_category', subCategory);
        return qb;
      };

      // 1a) Keyword candidates
      let kwBuilder = baseBuilder();
      kwBuilder = kwBuilder
        .or(`title.ilike.%${qIlike}%,description.ilike.%${qIlike}%,tags.cs.{${qRaw}}`)
        .limit(candidateLimit);
      const { data: kwCandidates, error: kwErr } = await kwBuilder;
      if (kwErr) {
        return { data: null, error: kwErr.message, success: false };
      }

      const kwList = kwCandidates || [];

      // 1b) Fallback recent candidates if too few keyword hits
      let combined: any[] = [...kwList];
      if (combined.length === 0) {
        let recentBuilder = baseBuilder().limit(candidateLimit);
        const { data: recent, error: recErr } = await recentBuilder;
        if (recErr) {
          return { data: null, error: recErr.message, success: false };
        }
        const recentList = recent || [];
        const seen = new Set(combined.map((m) => m.id));
        for (const m of recentList) {
          if (!seen.has(m.id)) {
            combined.push(m);
            seen.add(m.id);
            if (combined.length >= candidateLimit) break;
          }
        }
      }
      // Cap at candidateLimit always
      combined = combined.slice(0, candidateLimit);

      if (combined.length === 0) {
        return { data: [], error: null, success: true };
      }

      // 2) Compute keyword scores for all candidates
      const qTokens = this.tokenize(qRaw);
      const kwScores = combined.map((m) => this.computeKeywordScore(m, qTokens));
      const kwMax = kwScores.length ? Math.max(...kwScores) : 0;
      const kwNorm = kwScores.map((s) => (kwMax > 0 ? s / kwMax : 0));

      // 3) If HF key present, compute semantic similarity; else rely on keyword score only
  let final: { m: any; score: number; sem?: number; kw?: number }[] = [];
<<<<<<< HEAD
  const MIN_SEM = 0.35;
  const MIN_KW = 0.2;
=======
  const MIN_SEM = 0.5;   // Increased from 0.35 to be more strict
  const MIN_KW = 0.3;    // Increased from 0.2 to be more strict
>>>>>>> f26d79d8
      if (this.hfApiKey) {
        const candidateTexts = combined.map((m) => this.composeMaterialText(m));
        const body = {
          inputs: {
            source_sentence: qRaw,
            sentences: candidateTexts,
          },
        } as any;

        const resp = await fetch(`https://api-inference.huggingface.co/models/${encodeURIComponent(this.hfModel)}?wait_for_model=true`, {
          method: 'POST',
          headers: {
            'Authorization': `Bearer ${this.hfApiKey}`,
            'Content-Type': 'application/json',
            'X-Wait-For-Model': 'true',
          },
          body: JSON.stringify(body),
        });

        if (!resp.ok) {
          const errText = await resp.text();
          console.warn('HF API error:', resp.status, errText);
          // Fallback to keyword-only ranking
          final = combined.map((m, i) => ({ m, score: kwNorm[i] || 0, kw: kwNorm[i] || 0 }));
        } else {
          const semScores: number[] = await resp.json();
          // Blend semantic and keyword scores; bias toward semantic
          final = combined.map((m, i) => {
            const s = (semScores[i] ?? 0);
            const k = kwNorm[i] ?? 0;
            const blended = 0.85 * s + 0.15 * k;
            return { m, score: blended, sem: s, kw: k };
          });
        }
      } else {
        console.warn('Hugging Face API key not configured. Using keyword ranking only.');
        final = combined.map((m, i) => ({ m, score: kwNorm[i] || 0, kw: kwNorm[i] || 0 }));
      }

      // 4) Filter out low-relevance items, then sort and return top-N
      const filtered = final.filter((x) => {
        // If we have semantic scores, require either decent semantic or decent keyword
        if (typeof x.sem === 'number') {
          return (x.sem >= MIN_SEM) || ((x.kw ?? 0) >= MIN_KW);
        }
        // Keyword-only mode: require any keyword match above threshold
        return (x.kw ?? x.score) > 0; // keep only items with some keyword match
      });

      const ranked = (filtered.length ? filtered : final)
        .sort((a, b) => b.score - a.score)
        .slice(0, limit)
        .map((x) => x.m);

      return { data: ranked, error: null, success: true };
    } catch (e) {
      console.warn('semanticSearchMaterials failed, falling back. Error:', e);
      return this.searchMaterials(query, category, subCategory);
    }
  }

  private tokenize(text: string): string[] {
    return String(text || '')
      .toLowerCase()
      .split(/[^a-z0-9]+/i)
      .filter(Boolean);
  }

  private computeKeywordScore(m: any, qTokens: string[]): number {
    if (!qTokens.length) return 0;
    const title = String(m.title || '').toLowerCase();
    const desc = String(m.description || '').toLowerCase();
    const tagsStr = Array.isArray(m.tags) ? m.tags.join(' ').toLowerCase() : '';
    const cat = String(m.category || '').toLowerCase();
    const sub = String(m.sub_category || '').toLowerCase();
<<<<<<< HEAD

    let score = 0;
    const wTitle = 2.0;
    const wDesc = 1.0;
    const wTags = 1.5;
    const wCat = 0.8;
    const wSub = 1.0;

    for (const t of qTokens) {
      if (!t) continue;
      if (title.includes(t)) score += wTitle;
      if (desc.includes(t)) score += wDesc;
      if (tagsStr.includes(t)) score += wTags;
      if (cat === t) score += wCat;
      if (sub.includes(t)) score += wSub; // allow partial for sub-category
    }
=======
    const fileName = String(m.file_name || '').toLowerCase();

    let score = 0;
    let matchCount = 0;
    
    // Weights for different fields
    const wTitleExact = 5.0;    // Exact title match
    const wTitle = 3.0;         // Title contains term
    const wDesc = 1.5;          // Description contains term
    const wTags = 2.0;          // Tags match
    const wCat = 2.5;           // Category match
    const wSub = 1.8;           // Sub-category match
    const wFileName = 1.2;      // File name match

    for (const t of qTokens) {
      if (!t || t.length < 2) continue;
      
      let termMatched = false;
      
      // Exact title match (highest priority)
      if (title === t) {
        score += wTitleExact;
        termMatched = true;
      }
      // Title contains term
      else if (title.includes(t)) {
        score += wTitle;
        termMatched = true;
      }
      
      // Description contains term
      if (desc.includes(t)) {
        score += wDesc;
        termMatched = true;
      }
      
      // Tags match
      if (tagsStr.includes(t)) {
        score += wTags;
        termMatched = true;
      }
      
      // Category exact match
      if (cat === t || cat.includes(t)) {
        score += wCat;
        termMatched = true;
      }
      
      // Sub-category match
      if (sub.includes(t)) {
        score += wSub;
        termMatched = true;
      }
      
      // File name match
      if (fileName.includes(t)) {
        score += wFileName;
        termMatched = true;
      }
      
      if (termMatched) {
        matchCount++;
      }
    }
    
    // Penalize results that don't match all query terms
    const completenessRatio = matchCount / qTokens.length;
    score = score * completenessRatio;
    
    // Boost score if multiple terms are matched
    if (matchCount > 1) {
      score *= (1 + (matchCount - 1) * 0.2);
    }
    
>>>>>>> f26d79d8
    return score;
  }

  private composeMaterialText(m: any): string {
    const parts: string[] = [];
    if (m.file_name) parts.push(String(m.file_name));
    if (m.title) parts.push(String(m.title));
    if (m.description) parts.push(String(m.description));
    if (Array.isArray(m.tags) && m.tags.length) parts.push(m.tags.join(', '));
    if (m.category) parts.push(String(m.category));
    if (m.sub_category) parts.push(String(m.sub_category));
    return parts.join(' | ');
  }

  /**
   * Update material download count
   */
  async updateDownloadCount(materialId: string): Promise<ApiResponse<Material>> {
    try {
      const { data, error } = await supabase
        .from('materials')
        .select('download_count')
        .eq('id', materialId)
        .single();

      if (error) {
        return { data: null, error: error.message, success: false };
      }

      const currentCount = data.download_count || 0;

      const { data: updatedData, error: updateError } = await supabase
        .from('materials')
        .update({ 
          download_count: currentCount + 1,
          updated_at: new Date().toISOString()
        })
        .eq('id', materialId)
        .select()
        .single();

      if (updateError) {
        return { data: null, error: updateError.message, success: false };
      }

      return { data: updatedData, error: null, success: true };
    } catch (error) {
      return {
        data: null,
        error: error instanceof Error ? error.message : 'Download count update failed',
        success: false,
      };
    }
  }

  /**
   * Delete a material
   */
  async deleteMaterial(materialId: string, userId: string): Promise<ApiResponse<null>> {
    try {
      const { error } = await supabase
        .from('materials')
        .delete()
        .eq('id', materialId)
        .eq('user_id', userId);

      if (error) {
        return { data: null, error: error.message, success: false };
      }

      return { data: null, error: null, success: true };
    } catch (error) {
      return {
        data: null,
        error: error instanceof Error ? error.message : 'Material deletion failed',
        success: false,
      };
    }
  }

  /**
   * Get user statistics (materials count, downloads, etc.)
   */
  async getUserStats(userId: string): Promise<ApiResponse<any>> {
    try {
      // Get user's materials count
      const { data: materialsData, error: materialsError } = await supabase
        .from('materials')
        .select('id, download_count')
        .eq('user_id', userId);

      if (materialsError) {
        return { data: null, error: materialsError.message, success: false };
      }

      const stats = {
        totalMaterials: materialsData?.length || 0,
        totalDownloads: materialsData?.reduce((sum, material) => sum + (material.download_count || 0), 0) || 0,
        averageDownloads: materialsData?.length ? 
          (materialsData.reduce((sum, material) => sum + (material.download_count || 0), 0) / materialsData.length).toFixed(1) : '0',
      };

      return { data: stats, error: null, success: true };
    } catch (error) {
      return {
        data: null,
        error: error instanceof Error ? error.message : 'User stats fetch failed',
        success: false,
      };
    }
  }

  // Future: AI Content Moderation
  /**
   * Placeholder for AI-powered content moderation
   * This would integrate with OpenAI or similar service to check uploaded content
   */
  async moderateContent(file: FileUpload): Promise<ApiResponse<boolean>> {
    // TODO: Implement AI content moderation
    // - Extract text from PDF/DOC files
    // - Send to AI service for content analysis
    // - Check for inappropriate content, academic integrity
    // - Categorize content automatically
    
    try {
      // Placeholder logic - always approve for now
      return { data: true, error: null, success: true };
    } catch (error) {
      return {
        data: null,
        error: error instanceof Error ? error.message : 'Content moderation failed',
        success: false,
      };
    }
  }

  /**
   * Add a material to bookmarks
   */
  async addBookmark(userId: string, materialId: string): Promise<ApiResponse<any>> {
    try {
      const { data, error } = await supabase
        .from('bookmarks')
        .insert([{
          user_id: userId,
          material_id: materialId,
          page_number: 1, // Default to page 1 since page_number is required
          created_at: new Date().toISOString()
        }])
        .select();

      if (error) {
        return { data: null, error: error.message, success: false };
      }

      return { data, error: null, success: true };
    } catch (error) {
      return {
        data: null,
        error: error instanceof Error ? error.message : 'Failed to add bookmark',
        success: false,
      };
    }
  }

  /**
   * Remove a material from bookmarks
   */
  async removeBookmark(userId: string, materialId: string): Promise<ApiResponse<null>> {
    try {
      const { error } = await supabase
        .from('bookmarks')
        .delete()
        .eq('user_id', userId)
        .eq('material_id', materialId);

      if (error) {
        return { data: null, error: error.message, success: false };
      }

      return { data: null, error: null, success: true };
    } catch (error) {
      return {
        data: null,
        error: error instanceof Error ? error.message : 'Failed to remove bookmark',
        success: false,
      };
    }
  }

  /**
   * Get all bookmarked materials for a user
   */
  async getBookmarkedMaterials(userId: string): Promise<ApiResponse<Material[]>> {
    try {
      console.log('Getting bookmarked materials for user:', userId);
      
      // First get bookmark entries
      const { data: bookmarks, error: bookmarkError } = await supabase
        .from('bookmarks')
        .select('material_id')
        .eq('user_id', userId);

      if (bookmarkError) {
        console.error('Error fetching bookmarks:', bookmarkError.message);
        return { data: null, error: bookmarkError.message, success: false };
      }

      console.log('Bookmarks found:', bookmarks?.length || 0);
      
      if (!bookmarks || bookmarks.length === 0) {
        return { data: [], error: null, success: true };
      }

      // Get the actual materials using the material_ids
      const materialIds = bookmarks.map(bookmark => bookmark.material_id);
      console.log('Material IDs from bookmarks:', materialIds);
      
      const { data: materials, error: materialsError } = await supabase
        .from('materials')
        .select(`
          *,
          users:user_id (
            name
          )
        `)
        .in('id', materialIds);

      if (materialsError) {
        console.error('Error fetching bookmarked materials:', materialsError.message);
        return { data: null, error: materialsError.message, success: false };
      }

      console.log('Bookmarked materials found:', materials?.length || 0);
      
      // Mark all returned materials as bookmarked and include uploader name
      const bookmarkedMaterials = materials.map(material => ({
        ...material,
        uploader_name: material.users?.name || 'Unknown',
        users: undefined, // Remove the nested users object
        is_bookmarked: true
      }));

      return { data: bookmarkedMaterials || [], error: null, success: true };
    } catch (error) {
      return {
        data: null,
        error: error instanceof Error ? error.message : 'Failed to get bookmarked materials',
        success: false,
      };
    }
  }

  /**
   * Check if a material is bookmarked by the user
   */
  async isBookmarked(userId: string, materialId: string): Promise<ApiResponse<boolean>> {
    try {
      const { data, error } = await supabase
        .from('bookmarks')
        .select('id')
        .eq('user_id', userId)
        .eq('material_id', materialId)
        .single();

      if (error && error.code !== 'PGRST116') { // PGRST116 is 'no rows returned'
        return { data: null, error: error.message, success: false };
      }

      return { data: !!data, error: null, success: true };
    } catch (error) {
      return {
        data: null,
        error: error instanceof Error ? error.message : 'Failed to check bookmark status',
        success: false,
      };
    }
  }

  /**
   * Save a search query for analytics
   */
  async saveSearchQuery(query: string, userId?: string): Promise<ApiResponse<null>> {
    try {
      const { error } = await supabase
        .from('search_queries')
        .insert([{
          query: query.trim().toLowerCase(),
          user_id: userId,
          created_at: new Date().toISOString(),
        }]);

      if (error) {
        // If table doesn't exist, silently fail for now
        console.warn('Search query tracking not available:', error.message);
        return { data: null, error: null, success: true };
      }

      return { data: null, error: null, success: true };
    } catch (error) {
      // Silently fail if search tracking is not set up
      console.warn('Search query tracking failed:', error);
      return { data: null, error: null, success: true };
    }
  }

  /**
   * Get trending search queries
   */
  async getTrendingSearches(limit: number = 10): Promise<ApiResponse<string[]>> {
    try {
<<<<<<< HEAD
      console.log('Fetching trending searches from database...');
      // Try to get trending searches from the last 7 days
      const sevenDaysAgo = new Date();
      sevenDaysAgo.setDate(sevenDaysAgo.getDate() - 7);
      console.log('Looking for searches since:', sevenDaysAgo.toISOString());

      const { data, error } = await supabase
        .from('search_queries')
        .select('query')
        .gte('created_at', sevenDaysAgo.toISOString())
        .order('created_at', { ascending: false })
        .limit(1000); // Get recent searches to aggregate

      console.log('Database query result:', { data: data?.length, error });

      if (error) {
        console.warn('Trending searches database error:', error.message);
        // If table doesn't exist, return default trending searches
        return {
          data: ['Machine Learning', 'Data Structures', 'React Native', 'Algorithms', 'Database Design', 'Computer Science', 'Mathematics', 'Physics', 'Chemistry'],
          error: null,
          success: true
        };
      }

      // Aggregate and count queries
      const queryCounts: { [key: string]: number } = {};
      data?.forEach((item: any) => {
        const query = item.query;
        queryCounts[query] = (queryCounts[query] || 0) + 1;
      });

      console.log('Query counts:', queryCounts);

      // Sort by frequency and get top queries
      const trending = Object.entries(queryCounts)
        .sort(([,a], [,b]) => b - a)
        .slice(0, limit)
        .map(([query]) => query);

      console.log('Calculated trending searches:', trending);

      // If we don't have enough trending searches, fill with defaults
      const defaultSearches = ['Machine Learning', 'Data Structures', 'React Native', 'Algorithms', 'Database Design'];
      while (trending.length < limit && defaultSearches.length > 0) {
        const defaultQuery = defaultSearches.shift();
        if (defaultQuery && !trending.includes(defaultQuery)) {
          trending.push(defaultQuery);
        }
      }

      console.log('Final trending searches:', trending);
            return { data: trending, error: null, success: true };
=======
      // Return default trending searches since search_queries table doesn't exist yet
      // This can be updated when the table is created in the database
      const defaultTrending = [
        'Machine Learning', 'Data Structures', 'React Native', 'Algorithms', 
        'Database Design', 'Computer Science', 'Mathematics', 'Physics', 
        'Chemistry', 'Software Engineering', 'Web Development', 'Mobile Development'
      ];

      console.log('Using default trending searches (search_queries table not available)');
      return {
        data: defaultTrending.slice(0, limit),
        error: null,
        success: true
      };
>>>>>>> f26d79d8
    } catch (error) {
      console.error('Trending searches error:', error);
      // Fallback to default trending searches
      return {
        data: ['Machine Learning', 'Data Structures', 'React Native', 'Algorithms', 'Database Design', 'Computer Science', 'Mathematics'],
        error: null,
        success: true
      };
    }
  }

  // Reviews Methods

  /**
   * Add or update a review for a material
   */
  async addReview(reviewData: {
    user_id: string;
    material_id: string;
    rating: number;
    comment: string | null;
  }) {
    try {
      // Check if user already has a review for this material
      const { data: existingReview, error: fetchError } = await supabase
        .from('reviews')
        .select('id')
        .eq('user_id', reviewData.user_id)
        .eq('material_id', reviewData.material_id)
        .maybeSingle();

      if (fetchError && fetchError.code !== 'PGRST116') {
        throw fetchError;
      }

      let result;
      if (existingReview) {
        // Update existing review
        result = await supabase
          .from('reviews')
          .update({
            rating: reviewData.rating,
            comment: reviewData.comment,
          })
          .eq('id', existingReview.id);
      } else {
        // Insert new review
        result = await supabase
          .from('reviews')
          .insert({
            user_id: reviewData.user_id,
            material_id: reviewData.material_id,
            rating: reviewData.rating,
            comment: reviewData.comment,
          });
      }

      if (result.error) throw result.error;

      // Update material's average rating
      await this.updateMaterialAverageRating(reviewData.material_id);

      return { success: true };
    } catch (error: any) {
      console.error('Error in addReview:', error);
      return { success: false, error: error.message || 'Failed to add review' };
    }
  }

  /**
   * Update the average rating for a material
   */
  async updateMaterialAverageRating(materialId: string) {
    try {
      // Get all reviews for this material
      const { data: reviews, error } = await supabase
        .from('reviews')
        .select('rating')
        .eq('material_id', materialId);

      if (error) throw error;

      if (reviews && reviews.length > 0) {
        const totalRating = reviews.reduce((sum: number, review: any) => sum + review.rating, 0);
        const averageRating = totalRating / reviews.length;

        // Update material
        await supabase
          .from('materials')
          .update({
            average_rating: parseFloat(averageRating.toFixed(2)),
            reviews_count: reviews.length,
          })
          .eq('id', materialId);
      }
    } catch (error) {
      console.error('Error updating average rating:', error);
    }
  }

  /**
   * Get all reviews for a material
   */
  async getReviewsForMaterial(materialId: string) {
    try {
      console.log('=== Fetching reviews for material:', materialId);
      
      const { data: reviews, error } = await supabase
        .from('reviews')
        .select('id, user_id, material_id, rating, comment, created_at')
        .eq('material_id', materialId)
        .order('created_at', { ascending: false });

      console.log('Raw reviews from DB:', JSON.stringify(reviews, null, 2));
      console.log('Number of reviews fetched:', reviews?.length || 0);

      if (error) {
        console.error('Error fetching reviews:', error);
        throw error;
      }

      // Update material rating based on current reviews
      if (reviews && reviews.length > 0) {
        const totalRating = reviews.reduce((sum: number, review: any) => sum + review.rating, 0);
        const averageRating = totalRating / reviews.length;

        // Update material in background (non-blocking)
        supabase
          .from('materials')
          .update({
            average_rating: parseFloat(averageRating.toFixed(2)),
            reviews_count: reviews.length,
          })
          .eq('id', materialId)
          .then(() => console.log('Material rating updated'))
          .catch(err => console.warn('Failed to update material rating:', err));
      }

      // Fetch user profiles for each review
      if (reviews && reviews.length > 0) {
        console.log('Enriching reviews with user data...');
        
        const enrichedReviews = await Promise.all(
          reviews.map(async (review, idx) => {
            console.log(`Processing review ${idx + 1}/${reviews.length}, id: ${review.id}`);
            
            try {
              // Try to get from users table first
              const { data: userProfile, error: userError } = await supabase
                .from('users')
                .select('name, email')
                .eq('id', review.user_id)
                .single();

              console.log(`User profile for review ${review.id}:`, userProfile);

              if (userProfile) {
                return {
                  ...review,
                  user: { 
                    full_name: userProfile.name || 'Anonymous', 
                    email: userProfile.email || '' 
                  },
                };
              }

              // Fallback to profiles table if users table doesn't have the data
              const { data: profile } = await supabase
                .from('profiles')
                .select('full_name, email')
                .eq('id', review.user_id)
                .single();

              return {
                ...review,
                user: profile || { full_name: 'Anonymous', email: '' },
              };
            } catch (err) {
              console.warn(`Failed to fetch user for review ${review.id}:`, err);
              // If profile fetch fails, return review with default user
              return {
                ...review,
                user: { full_name: 'Anonymous', email: '' },
              };
            }
          })
        );

        console.log('Final enriched reviews count:', enrichedReviews.length);
        console.log('Enriched reviews:', JSON.stringify(enrichedReviews, null, 2));
        
        return { data: enrichedReviews, error: null };
      }

      console.log('No reviews found or empty array');
      return { data: reviews || [], error: null };
    } catch (error: any) {
      console.error('Error in getReviewsForMaterial:', error);
      return { data: null, error: error.message || 'Failed to fetch reviews' };
    }
  }

  /**
   * Get a single material by ID with uploader information
   */
  async getMaterialById(materialId: string): Promise<ApiResponse<Material>> {
    try {
      const { data, error } = await supabase
        .from('materials')
        .select(`
          *,
          users:user_id (
            name
          )
        `)
        .eq('id', materialId)
        .single();

      if (error) {
        return { data: null, error: error.message, success: false };
      }

      // Transform to include uploader_name
      const material = {
        ...data,
        uploader_name: data.users?.name || 'Unknown',
        users: undefined // Remove nested users object
      };

      return { data: material, error: null, success: true };
    } catch (error) {
      return {
        data: null,
        error: error instanceof Error ? error.message : 'Material fetch failed',
        success: false,
      };
    }
  }

  // Follow/Unfollow Methods

  /**
   * Follow a user
   */
  async followUser(followerId: string, followingId: string): Promise<ApiResponse<any>> {
    try {
      // Check if already following
      const { data: existingFollow } = await supabase
        .from('followers')
        .select('id')
        .eq('follower_id', followerId)
        .eq('following_id', followingId)
        .single();

      if (existingFollow) {
        return { data: null, error: 'Already following this user', success: false };
      }

      // Insert follow relationship
      const { data, error } = await supabase
        .from('followers')
        .insert([{
          follower_id: followerId,
          following_id: followingId,
          created_at: new Date().toISOString()
        }])
        .select();
<<<<<<< HEAD

      if (error) {
        return { data: null, error: error.message, success: false };
      }

      // Update follower counts
      await this.updateFollowerCounts(followerId, followingId);

      return { data, error: null, success: true };
    } catch (error) {
      return {
        data: null,
        error: error instanceof Error ? error.message : 'Failed to follow user',
        success: false,
      };
    }
  }

  /**
   * Unfollow a user
   */
  async unfollowUser(followerId: string, followingId: string): Promise<ApiResponse<null>> {
    try {
      const { error } = await supabase
        .from('followers')
        .delete()
        .eq('follower_id', followerId)
        .eq('following_id', followingId);

      if (error) {
        return { data: null, error: error.message, success: false };
      }

      // Update follower counts
      await this.updateFollowerCounts(followerId, followingId);

      return { data: null, error: null, success: true };
    } catch (error) {
      return {
        data: null,
        error: error instanceof Error ? error.message : 'Failed to unfollow user',
        success: false,
      };
    }
  }

  /**
   * Check if a user is following another user
   */
  async checkFollowStatus(followerId: string, followingId: string): Promise<ApiResponse<boolean>> {
    try {
      const { data, error } = await supabase
        .from('followers')
        .select('id')
        .eq('follower_id', followerId)
        .eq('following_id', followingId)
        .single();

      if (error && error.code !== 'PGRST116') { // PGRST116 is 'no rows returned'
        return { data: null, error: error.message, success: false };
      }

      return { data: !!data, error: null, success: true };
    } catch (error) {
      return {
        data: null,
        error: error instanceof Error ? error.message : 'Failed to check follow status',
        success: false,
      };
    }
  }

  /**
   * Get followers of a user
   */
  async getFollowers(userId: string): Promise<ApiResponse<User[]>> {
    try {
      const { data, error } = await supabase
        .from('followers')
        .select(`
          follower_id,
          created_at,
          users:follower_id (
            id,
            name,
            email,
            avatar_url
          )
        `)
        .eq('following_id', userId)
        .order('created_at', { ascending: false });

      if (error) {
        return { data: null, error: error.message, success: false };
      }

      const followers = data?.map(item => item.users).filter(Boolean) || [];
      return { data: followers, error: null, success: true };
    } catch (error) {
      return {
        data: null,
        error: error instanceof Error ? error.message : 'Failed to get followers',
        success: false,
      };
    }
  }

  /**
   * Get users that a user is following
   */
  async getFollowing(userId: string): Promise<ApiResponse<User[]>> {
    try {
      const { data, error } = await supabase
        .from('followers')
        .select(`
          following_id,
          created_at,
          users:following_id (
            id,
            name,
            email,
            avatar_url
          )
        `)
        .eq('follower_id', userId)
        .order('created_at', { ascending: false });
=======
>>>>>>> f26d79d8

      if (error) {
        return { data: null, error: error.message, success: false };
      }

<<<<<<< HEAD
      const following = data?.map(item => item.users).filter(Boolean) || [];
      return { data: following, error: null, success: true };
    } catch (error) {
      return {
        data: null,
        error: error instanceof Error ? error.message : 'Failed to get following',
=======
      // Update follower counts
      await this.updateFollowerCounts(followerId, followingId);

      return { data, error: null, success: true };
    } catch (error) {
      return {
        data: null,
        error: error instanceof Error ? error.message : 'Failed to follow user',
>>>>>>> f26d79d8
        success: false,
      };
    }
  }

  /**
<<<<<<< HEAD
=======
   * Unfollow a user
   */
  async unfollowUser(followerId: string, followingId: string): Promise<ApiResponse<null>> {
    try {
      const { error } = await supabase
        .from('followers')
        .delete()
        .eq('follower_id', followerId)
        .eq('following_id', followingId);

      if (error) {
        return { data: null, error: error.message, success: false };
      }

      // Update follower counts
      await this.updateFollowerCounts(followerId, followingId);

      return { data: null, error: null, success: true };
    } catch (error) {
      return {
        data: null,
        error: error instanceof Error ? error.message : 'Failed to unfollow user',
        success: false,
      };
    }
  }

  /**
   * Check if a user is following another user
   */
  async checkFollowStatus(followerId: string, followingId: string): Promise<ApiResponse<boolean>> {
    try {
      const { data, error } = await supabase
        .from('followers')
        .select('id')
        .eq('follower_id', followerId)
        .eq('following_id', followingId)
        .single();

      if (error && error.code !== 'PGRST116') { // PGRST116 is 'no rows returned'
        return { data: null, error: error.message, success: false };
      }

      return { data: !!data, error: null, success: true };
    } catch (error) {
      return {
        data: null,
        error: error instanceof Error ? error.message : 'Failed to check follow status',
        success: false,
      };
    }
  }

  /**
   * Get followers of a user
   */
  async getFollowers(userId: string): Promise<ApiResponse<User[]>> {
    try {
      const { data, error } = await supabase
        .from('followers')
        .select(`
          follower_id,
          created_at,
          users:follower_id (
            id,
            name,
            email,
            avatar_url
          )
        `)
        .eq('following_id', userId)
        .order('created_at', { ascending: false });

      if (error) {
        return { data: null, error: error.message, success: false };
      }

      const followers = data?.map(item => item.users).filter(Boolean) || [];
      return { data: followers, error: null, success: true };
    } catch (error) {
      return {
        data: null,
        error: error instanceof Error ? error.message : 'Failed to get followers',
        success: false,
      };
    }
  }

  /**
   * Get users that a user is following
   */
  async getFollowing(userId: string): Promise<ApiResponse<User[]>> {
    try {
      const { data, error } = await supabase
        .from('followers')
        .select(`
          following_id,
          created_at,
          users:following_id (
            id,
            name,
            email,
            avatar_url
          )
        `)
        .eq('follower_id', userId)
        .order('created_at', { ascending: false });

      if (error) {
        return { data: null, error: error.message, success: false };
      }

      const following = data?.map(item => item.users).filter(Boolean) || [];
      return { data: following, error: null, success: true };
    } catch (error) {
      return {
        data: null,
        error: error instanceof Error ? error.message : 'Failed to get following',
        success: false,
      };
    }
  }

  /**
>>>>>>> f26d79d8
   * Update follower and following counts for both users
   */
  private async updateFollowerCounts(followerId: string, followingId: string): Promise<void> {
    try {
<<<<<<< HEAD
      // Update follower count for the user being followed
      const { data: followersCount } = await supabase
        .from('followers')
        .select('id', { count: 'exact' })
        .eq('following_id', followingId);

      await supabase
        .from('users')
        .update({ followers_count: followersCount?.length || 0 })
        .eq('id', followingId);

      // Update following count for the user doing the following
      const { data: followingCount } = await supabase
        .from('followers')
        .select('id', { count: 'exact' })
        .eq('follower_id', followerId);

      await supabase
        .from('users')
        .update({ following_count: followingCount?.length || 0 })
        .eq('id', followerId);
=======
      // Get accurate counts from followers table
      const { data: followersData, error: followersError } = await supabase
        .from('followers')
        .select('id')
        .eq('following_id', followingId);

      const { data: followingData, error: followingError } = await supabase
        .from('followers')
        .select('id')
        .eq('follower_id', followerId);

      if (!followersError) {
        await supabase
          .from('users')
          .update({ 
            followers_count: followersData?.length || 0,
            updated_at: new Date().toISOString()
          })
          .eq('id', followingId);
      }

      if (!followingError) {
        await supabase
          .from('users')
          .update({ 
            following_count: followingData?.length || 0,
            updated_at: new Date().toISOString()
          })
          .eq('id', followerId);
      }
>>>>>>> f26d79d8
    } catch (error) {
      console.warn('Failed to update follower counts:', error);
    }
  }
}

// Create and export a singleton instance
export const supabaseService = new SupabaseService();

// Export auth state change listener helper
export const onAuthStateChange = (callback: (event: string, session: any) => void) => {
  if (!supabase || typeof supabase.auth === 'undefined') {
    console.warn('Supabase auth not available for state change listener');
    return {
      subscription: {
        unsubscribe: () => console.log('Mock unsubscribe called')
      }
    };
  }
  return supabase.auth.onAuthStateChange(callback);
};

export default supabaseService;<|MERGE_RESOLUTION|>--- conflicted
+++ resolved
@@ -587,24 +587,16 @@
 
       console.log('Raw materials data sample:', data && data.length > 0 ? JSON.stringify(data[0]) : 'No data');
       
-<<<<<<< HEAD
-      // Transform the response to include uploader_name in the Material object
-=======
       // Transform the response to include uploader_name and ensure rating fields exist
->>>>>>> f26d79d8
       const materials = data?.map(item => {
         console.log(`Processing item ${item.id}, users:`, item.users);
         return {
           ...item,
           uploader_name: item.users?.name || 'Unknown',
-<<<<<<< HEAD
-          users: undefined // Remove the nested users object
-=======
           users: undefined, // Remove the nested users object
           // Ensure rating fields are always present with default values
           average_rating: item.average_rating || 0,
           reviews_count: item.reviews_count || 0
->>>>>>> f26d79d8
         };
       }) || [];
 
@@ -638,13 +630,6 @@
         return { data: null, error: error.message, success: false };
       }
 
-<<<<<<< HEAD
-      // Transform the response to include uploader_name in the Material object
-      const materials = data?.map(item => ({
-        ...item,
-        uploader_name: item.users?.name || 'Unknown',
-        users: undefined // Remove the nested users object
-=======
       // Transform the response to include uploader_name and ensure rating fields exist
       const materials = data?.map(item => ({
         ...item,
@@ -653,7 +638,6 @@
         // Ensure rating fields are always present with default values
         average_rating: item.average_rating || 0,
         reviews_count: item.reviews_count || 0
->>>>>>> f26d79d8
       })) || [];
 
       return { data: materials, error: null, success: true };
@@ -674,11 +658,7 @@
   }
 
   /**
-<<<<<<< HEAD
-   * Search materials by title, category, or tags
-=======
    * Search materials by title, category, or tags with improved precision
->>>>>>> f26d79d8
    */
   async searchMaterials(query: string, category?: MaterialCategory, subCategory?: SubCategory ): Promise<ApiResponse<Material[]>> {
     try {
@@ -698,8 +678,6 @@
       if (subCategory) {
         queryBuilder = queryBuilder.eq('sub_category', subCategory);
       }
-<<<<<<< HEAD
-=======
 
       // Build more precise search conditions
       const searchConditions: string[] = [];
@@ -724,7 +702,6 @@
       if (!category) {
         searchConditions.push(`category.ilike.%${query}%`);
       }
->>>>>>> f26d79d8
 
       const { data, error } = await queryBuilder
         .or(searchConditions.join(','))
@@ -828,13 +805,8 @@
 
       // 3) If HF key present, compute semantic similarity; else rely on keyword score only
   let final: { m: any; score: number; sem?: number; kw?: number }[] = [];
-<<<<<<< HEAD
-  const MIN_SEM = 0.35;
-  const MIN_KW = 0.2;
-=======
   const MIN_SEM = 0.5;   // Increased from 0.35 to be more strict
   const MIN_KW = 0.3;    // Increased from 0.2 to be more strict
->>>>>>> f26d79d8
       if (this.hfApiKey) {
         const candidateTexts = combined.map((m) => this.composeMaterialText(m));
         const body = {
@@ -910,24 +882,6 @@
     const tagsStr = Array.isArray(m.tags) ? m.tags.join(' ').toLowerCase() : '';
     const cat = String(m.category || '').toLowerCase();
     const sub = String(m.sub_category || '').toLowerCase();
-<<<<<<< HEAD
-
-    let score = 0;
-    const wTitle = 2.0;
-    const wDesc = 1.0;
-    const wTags = 1.5;
-    const wCat = 0.8;
-    const wSub = 1.0;
-
-    for (const t of qTokens) {
-      if (!t) continue;
-      if (title.includes(t)) score += wTitle;
-      if (desc.includes(t)) score += wDesc;
-      if (tagsStr.includes(t)) score += wTags;
-      if (cat === t) score += wCat;
-      if (sub.includes(t)) score += wSub; // allow partial for sub-category
-    }
-=======
     const fileName = String(m.file_name || '').toLowerCase();
 
     let score = 0;
@@ -1002,7 +956,6 @@
       score *= (1 + (matchCount - 1) * 0.2);
     }
     
->>>>>>> f26d79d8
     return score;
   }
 
@@ -1314,61 +1267,6 @@
    */
   async getTrendingSearches(limit: number = 10): Promise<ApiResponse<string[]>> {
     try {
-<<<<<<< HEAD
-      console.log('Fetching trending searches from database...');
-      // Try to get trending searches from the last 7 days
-      const sevenDaysAgo = new Date();
-      sevenDaysAgo.setDate(sevenDaysAgo.getDate() - 7);
-      console.log('Looking for searches since:', sevenDaysAgo.toISOString());
-
-      const { data, error } = await supabase
-        .from('search_queries')
-        .select('query')
-        .gte('created_at', sevenDaysAgo.toISOString())
-        .order('created_at', { ascending: false })
-        .limit(1000); // Get recent searches to aggregate
-
-      console.log('Database query result:', { data: data?.length, error });
-
-      if (error) {
-        console.warn('Trending searches database error:', error.message);
-        // If table doesn't exist, return default trending searches
-        return {
-          data: ['Machine Learning', 'Data Structures', 'React Native', 'Algorithms', 'Database Design', 'Computer Science', 'Mathematics', 'Physics', 'Chemistry'],
-          error: null,
-          success: true
-        };
-      }
-
-      // Aggregate and count queries
-      const queryCounts: { [key: string]: number } = {};
-      data?.forEach((item: any) => {
-        const query = item.query;
-        queryCounts[query] = (queryCounts[query] || 0) + 1;
-      });
-
-      console.log('Query counts:', queryCounts);
-
-      // Sort by frequency and get top queries
-      const trending = Object.entries(queryCounts)
-        .sort(([,a], [,b]) => b - a)
-        .slice(0, limit)
-        .map(([query]) => query);
-
-      console.log('Calculated trending searches:', trending);
-
-      // If we don't have enough trending searches, fill with defaults
-      const defaultSearches = ['Machine Learning', 'Data Structures', 'React Native', 'Algorithms', 'Database Design'];
-      while (trending.length < limit && defaultSearches.length > 0) {
-        const defaultQuery = defaultSearches.shift();
-        if (defaultQuery && !trending.includes(defaultQuery)) {
-          trending.push(defaultQuery);
-        }
-      }
-
-      console.log('Final trending searches:', trending);
-            return { data: trending, error: null, success: true };
-=======
       // Return default trending searches since search_queries table doesn't exist yet
       // This can be updated when the table is created in the database
       const defaultTrending = [
@@ -1383,7 +1281,6 @@
         error: null,
         success: true
       };
->>>>>>> f26d79d8
     } catch (error) {
       console.error('Trending searches error:', error);
       // Fallback to default trending searches
@@ -1651,7 +1548,6 @@
           created_at: new Date().toISOString()
         }])
         .select();
-<<<<<<< HEAD
 
       if (error) {
         return { data: null, error: error.message, success: false };
@@ -1778,190 +1674,27 @@
         `)
         .eq('follower_id', userId)
         .order('created_at', { ascending: false });
-=======
->>>>>>> f26d79d8
-
-      if (error) {
-        return { data: null, error: error.message, success: false };
-      }
-
-<<<<<<< HEAD
+
+      if (error) {
+        return { data: null, error: error.message, success: false };
+      }
+
       const following = data?.map(item => item.users).filter(Boolean) || [];
       return { data: following, error: null, success: true };
     } catch (error) {
       return {
         data: null,
         error: error instanceof Error ? error.message : 'Failed to get following',
-=======
-      // Update follower counts
-      await this.updateFollowerCounts(followerId, followingId);
-
-      return { data, error: null, success: true };
-    } catch (error) {
-      return {
-        data: null,
-        error: error instanceof Error ? error.message : 'Failed to follow user',
->>>>>>> f26d79d8
-        success: false,
-      };
-    }
-  }
-
-  /**
-<<<<<<< HEAD
-=======
-   * Unfollow a user
-   */
-  async unfollowUser(followerId: string, followingId: string): Promise<ApiResponse<null>> {
-    try {
-      const { error } = await supabase
-        .from('followers')
-        .delete()
-        .eq('follower_id', followerId)
-        .eq('following_id', followingId);
-
-      if (error) {
-        return { data: null, error: error.message, success: false };
-      }
-
-      // Update follower counts
-      await this.updateFollowerCounts(followerId, followingId);
-
-      return { data: null, error: null, success: true };
-    } catch (error) {
-      return {
-        data: null,
-        error: error instanceof Error ? error.message : 'Failed to unfollow user',
-        success: false,
-      };
-    }
-  }
-
-  /**
-   * Check if a user is following another user
-   */
-  async checkFollowStatus(followerId: string, followingId: string): Promise<ApiResponse<boolean>> {
-    try {
-      const { data, error } = await supabase
-        .from('followers')
-        .select('id')
-        .eq('follower_id', followerId)
-        .eq('following_id', followingId)
-        .single();
-
-      if (error && error.code !== 'PGRST116') { // PGRST116 is 'no rows returned'
-        return { data: null, error: error.message, success: false };
-      }
-
-      return { data: !!data, error: null, success: true };
-    } catch (error) {
-      return {
-        data: null,
-        error: error instanceof Error ? error.message : 'Failed to check follow status',
-        success: false,
-      };
-    }
-  }
-
-  /**
-   * Get followers of a user
-   */
-  async getFollowers(userId: string): Promise<ApiResponse<User[]>> {
-    try {
-      const { data, error } = await supabase
-        .from('followers')
-        .select(`
-          follower_id,
-          created_at,
-          users:follower_id (
-            id,
-            name,
-            email,
-            avatar_url
-          )
-        `)
-        .eq('following_id', userId)
-        .order('created_at', { ascending: false });
-
-      if (error) {
-        return { data: null, error: error.message, success: false };
-      }
-
-      const followers = data?.map(item => item.users).filter(Boolean) || [];
-      return { data: followers, error: null, success: true };
-    } catch (error) {
-      return {
-        data: null,
-        error: error instanceof Error ? error.message : 'Failed to get followers',
-        success: false,
-      };
-    }
-  }
-
-  /**
-   * Get users that a user is following
-   */
-  async getFollowing(userId: string): Promise<ApiResponse<User[]>> {
-    try {
-      const { data, error } = await supabase
-        .from('followers')
-        .select(`
-          following_id,
-          created_at,
-          users:following_id (
-            id,
-            name,
-            email,
-            avatar_url
-          )
-        `)
-        .eq('follower_id', userId)
-        .order('created_at', { ascending: false });
-
-      if (error) {
-        return { data: null, error: error.message, success: false };
-      }
-
-      const following = data?.map(item => item.users).filter(Boolean) || [];
-      return { data: following, error: null, success: true };
-    } catch (error) {
-      return {
-        data: null,
-        error: error instanceof Error ? error.message : 'Failed to get following',
-        success: false,
-      };
-    }
-  }
-
-  /**
->>>>>>> f26d79d8
+        success: false,
+      };
+    }
+  }
+
+  /**
    * Update follower and following counts for both users
    */
   private async updateFollowerCounts(followerId: string, followingId: string): Promise<void> {
     try {
-<<<<<<< HEAD
-      // Update follower count for the user being followed
-      const { data: followersCount } = await supabase
-        .from('followers')
-        .select('id', { count: 'exact' })
-        .eq('following_id', followingId);
-
-      await supabase
-        .from('users')
-        .update({ followers_count: followersCount?.length || 0 })
-        .eq('id', followingId);
-
-      // Update following count for the user doing the following
-      const { data: followingCount } = await supabase
-        .from('followers')
-        .select('id', { count: 'exact' })
-        .eq('follower_id', followerId);
-
-      await supabase
-        .from('users')
-        .update({ following_count: followingCount?.length || 0 })
-        .eq('id', followerId);
-=======
       // Get accurate counts from followers table
       const { data: followersData, error: followersError } = await supabase
         .from('followers')
@@ -1992,7 +1725,6 @@
           })
           .eq('id', followerId);
       }
->>>>>>> f26d79d8
     } catch (error) {
       console.warn('Failed to update follower counts:', error);
     }
