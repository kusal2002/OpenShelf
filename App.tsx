/**
 * OpenShelf University Library App
 * Main App component with navigation and authentication
 */

import React, { useEffect, useState } from 'react';
import { StatusBar, Alert, ActivityIndicator, View, Text, StyleSheet } from 'react-native';
import AsyncStorage from '@react-native-async-storage/async-storage';
import { NavigationContainer } from '@react-navigation/native';
import { createNativeStackNavigator } from '@react-navigation/native-stack';
import { createBottomTabNavigator } from '@react-navigation/bottom-tabs';
import { SafeAreaProvider, SafeAreaView } from 'react-native-safe-area-context';

// Services and utilities
import { supabaseService, onAuthStateChange } from './src/services/supabase';
import { NetworkUtils, ErrorHandler, THEME_COLORS } from './src/utils';

// Screens
import LoginScreen from './src/screens/LoginScreen';
import SignUpScreen from './src/screens/SignUpScreen';
import HomeScreen from './src/screens/HomeScreen';
import SearchScreen from './src/screens/SearchScreen';
import UploadScreen from './src/screens/UploadScreen';
import LibraryScreen from './src/screens/LibraryScreen';
import ProfileScreen from './src/screens/ProfileScreen';
import MaterialDetailsScreen from './src/screens/MaterialDetailsScreen';
import MaterialPreviewScreen from './src/screens/MaterialPreviewScreen';
<<<<<<< HEAD
import UserProfileScreen from './src/screens/UserProfileScreen';
=======
import BookmarksScreen from './src/screens/BookmarksScreen';
import DownloadsScreen from './src/screens/DownloadsScreen';
import ReadingListScreen from './src/screens/ReadingListScreen';
>>>>>>> bf337d10

// Onboarding screens
import Onboarding1Screen from './src/screens/Onboarding1Screen';
import Onboarding2Screen from './src/screens/Onboarding2Screen';
import Onboarding3Screen from './src/screens/Onboarding3Screen';

// Types
import { AuthState, AuthUser } from './src/types';

// Create navigators
// Using untyped navigators to avoid strict param list coupling issues while refactoring
const Stack = createNativeStackNavigator();
const Tab = createBottomTabNavigator();

// Auth Stack Navigator
function AuthStack() {
  // Cast to any to bypass react-navigation type regression with React 19 RN 0.81 combo
  const SNav: any = Stack.Navigator;
  const SScreen: any = Stack.Screen;
  return (
    <SNav
      initialRouteName="Login"
      screenOptions={{
        headerShown: false,
        headerStyle: { backgroundColor: THEME_COLORS.primary },
        headerTintColor: THEME_COLORS.background,
        headerTitleStyle: { fontWeight: 'bold' },
      }}
    >
      <SScreen name="Login" component={LoginScreen} options={{ title: 'Login' }} />
      <SScreen name="SignUp" component={SignUpScreen} options={{ title: 'Create Account' }} />
    </SNav>
  );
}

// Onboarding Stack shown before login (only while not completed)
function OnboardingStack() {
  const SNav: any = Stack.Navigator;
  const SScreen: any = Stack.Screen;
  return (
    <SNav initialRouteName="Onboarding1" screenOptions={{ headerShown: false }}>
      <SScreen name="Onboarding1" component={Onboarding1Screen} />
      <SScreen name="Onboarding2" component={Onboarding2Screen} />
      <SScreen name="Onboarding3" component={Onboarding3Screen} />
      {/** include Login/SignUp so navigation.replace('Login') from onboarding works */}
      <SScreen name="Login" component={LoginScreen} />
      <SScreen name="SignUp" component={SignUpScreen} />
    </SNav>
  );
}

// Main App Tabs Navigator  
function MainTabs() {
  const TNav: any = Tab.Navigator;
  const TScreen: any = Tab.Screen;
  return (
    <TNav
      initialRouteName="Home"
      screenOptions={{
        headerShown: false,
        headerStyle: { backgroundColor: THEME_COLORS.primary },
        headerTintColor: THEME_COLORS.background,
        headerTitleStyle: { fontWeight: 'bold' },
        tabBarStyle: {
          backgroundColor: THEME_COLORS.background,
          borderTopColor: THEME_COLORS.border,
          borderTopWidth: 1,
          paddingBottom: 8,
          paddingTop: 8,
          height: 60,
        },
        tabBarActiveTintColor: THEME_COLORS.primary,
        tabBarInactiveTintColor: THEME_COLORS.textSecondary,
        tabBarLabelStyle: { fontSize: 12, fontWeight: '600' },
      }}
    >
      <TScreen name="Home" component={HomeScreen} options={{ title: 'Discover', tabBarIcon: ({ color }: any) => (<Text style={{ color, fontSize: 20 }}>🏠</Text>) }} />
      <TScreen name="Search" component={SearchScreen} options={{ title: 'Search', tabBarIcon: ({ color }: any) => (<Text style={{ color, fontSize: 20 }}>🔍</Text>) }} />
      <TScreen name="Upload" component={UploadScreen} options={{ title: 'Upload', tabBarIcon: ({ color }: any) => (<Text style={{ color, fontSize: 20 }}>⬆️</Text>) }} />
      <TScreen name="Library" component={LibraryScreen} options={{ title: 'My Library', tabBarIcon: ({ color }: any) => (<Text style={{ color, fontSize: 20 }}>📚</Text>) }} />
      <TScreen name="Profile" component={ProfileScreen} options={{ title: 'Profile', tabBarIcon: ({ color }: any) => (<Text style={{ color, fontSize: 20 }}>👤</Text>) }} />
    </TNav>
  );
}

// Loading Screen Component
function LoadingScreen() {
  return (
    <View style={styles.loadingContainer}>
      <ActivityIndicator size="large" color={THEME_COLORS.primary} />
      <Text style={styles.loadingText}>Loading OpenShelf...</Text>
    </View>
  );
}

// Error Boundary Component (simple version)
function ErrorFallback({ error }: { error: Error }) {
  return (
    <View style={styles.errorContainer}>
      <Text style={styles.errorTitle}>Oops! Something went wrong</Text>
      <Text style={styles.errorMessage}>
        {error.message || 'An unexpected error occurred'}
      </Text>
      <Text style={styles.errorSubtext}>Please restart the app</Text>
    </View>
  );
}

// Main App Component
export default function App() {
  const [authState, setAuthState] = useState<AuthState>({
    user: null,
    session: null,
    loading: true,
    isAuthenticated: false,
  });

  const [isOnline, setIsOnline] = useState(true);
  // Force onboarding to show every time before login
  const [onboardingComplete, setOnboardingComplete] = useState<boolean>(false);

  useEffect(() => {
    // Monitor network connectivity
    const networkUnsubscribe = NetworkUtils.subscribeToNetworkStatus(setIsOnline);

    // Initialize auth state
    initializeAuth();
    loadOnboardingStatus();

    // Listen for auth state changes
    const authListener = onAuthStateChange((event: any, session: any) => {
      console.log('Auth event:', event, session?.user?.email);
      
      setAuthState((prev: AuthState) => ({
        ...prev,
        user: session?.user ? {
          id: session.user.id,
          email: session.user.email || '',
          name: session.user.user_metadata?.name || '',
          university_id: session.user.user_metadata?.university_id || '',
          avatar_url: session.user.user_metadata?.avatar_url,
          created_at: new Date().toISOString(),
          updated_at: new Date().toISOString(),
        } : null,
        session: session,
        loading: false,
        isAuthenticated: !!session?.user,
      }));

      // Handle specific auth events
      switch (event) {
        case 'SIGNED_IN':
          console.log('User signed in:', session?.user?.email);
          break;
        case 'SIGNED_OUT':
          console.log('User signed out');
          break;
        case 'TOKEN_REFRESHED':
          console.log('Token refreshed');
          break;
        default:
          break;
      }
    });

    return () => {
      networkUnsubscribe();
      if ('data' in authListener) {
        authListener.data.subscription.unsubscribe();
      } else {
        authListener.subscription.unsubscribe();
      }
    };
  }, []);

  const loadOnboardingStatus = async () => {
    // Intentionally ignore stored flag so onboarding shows every time
    setOnboardingComplete(false);
  };

  const initializeAuth = async () => {
    try {
      console.log('Initializing auth...');
      console.log('SupabaseService available:', !!supabaseService);
      
      // Check if supabaseService has the required methods
      if (typeof supabaseService.getCurrentSession !== 'function') {
        console.error('getCurrentSession method not available');
        setAuthState((prev: AuthState) => ({
          ...prev,
          loading: false,
          isAuthenticated: false,
        }));
        return;
      }

      const { session, error } = await supabaseService.getCurrentSession();
      
      console.log('Session result:', { hasSession: !!session, error });
      
      if (error) {
        console.error('Session error:', error);
      }

      setAuthState((prev: AuthState) => ({
        ...prev,
        user: session?.user ? {
          id: session.user.id,
          email: session.user.email || '',
          name: session.user.user_metadata?.name || '',
          university_id: session.user.user_metadata?.university_id || '',
          avatar_url: session.user.user_metadata?.avatar_url,
          created_at: new Date().toISOString(),
          updated_at: new Date().toISOString(),
        } : null,
        session: session,
        loading: false,
        isAuthenticated: !!session?.user,
      }));
    } catch (error) {
      console.error('Initialize auth error details:', error);
      ErrorHandler.handle(error, 'Initialize auth error');
      setAuthState((prev: AuthState) => ({
        ...prev,
        loading: false,
        isAuthenticated: false,
      }));
    }
  };

  // Show offline warning periodically when offline
  useEffect(() => {
    if (!isOnline) {
      const offlineAlert = setTimeout(() => {
        Alert.alert(
          'You\'re Offline',
          'Some features may be limited. Connect to the internet for the full experience.',
          [{ text: 'OK' }]
        );
      }, 3000);

      return () => clearTimeout(offlineAlert);
    }
  }, [isOnline]);

  // Show loading screen while initializing auth or onboarding status
  if (authState.loading || onboardingComplete === null) {
    return (
      <SafeAreaProvider>
        <StatusBar
          barStyle="dark-content"
          backgroundColor={THEME_COLORS.background}
        />
        <LoadingScreen />
      </SafeAreaProvider>
    );
  }

  // debug: show auth + onboarding state each render
  console.log('[DEBUG] auth:isAuthenticated =', authState.isAuthenticated, 'onboardingComplete =', onboardingComplete);

  return (
    <SafeAreaProvider>
      <StatusBar
        barStyle="dark-content"
        backgroundColor={THEME_COLORS.background}
      />
      <NavigationContainer>
        {authState.isAuthenticated ? (
          (() => {
            const SNav: any = Stack.Navigator;
            const SScreen: any = Stack.Screen;
            return (
              // Keep headers hidden by default so MainTabs has no top bar,
              // but enable headers for specific screens below.
              <SNav
                screenOptions={{
                  headerShown: false,
                  headerStyle: { backgroundColor: THEME_COLORS.primary },
                  headerTintColor: THEME_COLORS.background,
                  headerTitleStyle: { fontWeight: '600' },
                }}
              >
                <SScreen name="Main" component={MainTabs} />
<<<<<<< HEAD
                {/* Material details: keep header hidden (we use an in-screen back button) */}
                <SScreen
                  name="MaterialDetails"
                  component={MaterialDetailsScreen}
                  options={{ headerShown: false, title: 'Material' }}
                />
                {/* Preview remains full-screen without header */}
                <SScreen name="MaterialPreview" component={MaterialPreviewScreen} options={{ headerShown: false, title: 'Preview' }} />
                {/* User profile: keep header hidden (we use an in-screen back button) */}
                <SScreen name="UserProfile" component={UserProfileScreen} options={{ headerShown: false, title: 'Profile' }} />
=======
                <SScreen name="MaterialDetails" component={MaterialDetailsScreen} options={{ headerShown: true, title: 'Material' }} />
                <SScreen name="MaterialPreview" component={MaterialPreviewScreen} options={{ headerShown: true, title: 'Preview' }} />
                <SScreen name="Bookmarks" component={BookmarksScreen} options={{ headerShown: true, title: 'Bookmarks' }} />
                <SScreen name="Downloads" component={DownloadsScreen} options={{ headerShown: true, title: 'Downloads' }} />
                <SScreen name="ReadingList" component={ReadingListScreen} options={{ headerShown: true, title: 'Reading List' }} />
>>>>>>> bf337d10
                {/** TODO: <SScreen name="MaterialViewer" component={MaterialViewerScreen} /> */}
                {/** TODO: <SScreen name="Settings" component={SettingsScreen} /> */}
              </SNav>
            );
          })()
        ) : (
          // If user not authenticated show onboarding first when needed
          onboardingComplete ? <AuthStack /> : <OnboardingStack />
        )}
      </NavigationContainer>
    </SafeAreaProvider>
  );
}

// Styles
const styles = StyleSheet.create({
  loadingContainer: {
    flex: 1,
    justifyContent: 'center',
    alignItems: 'center',
    backgroundColor: THEME_COLORS.background,
    paddingHorizontal: 20,
  },
  loadingText: {
    marginTop: 16,
    fontSize: 18,
    color: THEME_COLORS.text,
    fontWeight: '500',
  },
  errorContainer: {
    flex: 1,
    justifyContent: 'center',
    alignItems: 'center',
    backgroundColor: THEME_COLORS.background,
    paddingHorizontal: 20,
  },
  errorTitle: {
    fontSize: 22,
    fontWeight: 'bold',
    color: THEME_COLORS.error,
    textAlign: 'center',
    marginBottom: 12,
  },
  errorMessage: {
    fontSize: 16,
    color: THEME_COLORS.text,
    textAlign: 'center',
    marginBottom: 8,
  },
  errorSubtext: {
    fontSize: 14,
    color: THEME_COLORS.textSecondary,
    textAlign: 'center',
  },
});<|MERGE_RESOLUTION|>--- conflicted
+++ resolved
@@ -25,13 +25,10 @@
 import ProfileScreen from './src/screens/ProfileScreen';
 import MaterialDetailsScreen from './src/screens/MaterialDetailsScreen';
 import MaterialPreviewScreen from './src/screens/MaterialPreviewScreen';
-<<<<<<< HEAD
 import UserProfileScreen from './src/screens/UserProfileScreen';
-=======
 import BookmarksScreen from './src/screens/BookmarksScreen';
 import DownloadsScreen from './src/screens/DownloadsScreen';
 import ReadingListScreen from './src/screens/ReadingListScreen';
->>>>>>> bf337d10
 
 // Onboarding screens
 import Onboarding1Screen from './src/screens/Onboarding1Screen';
@@ -316,7 +313,6 @@
                 }}
               >
                 <SScreen name="Main" component={MainTabs} />
-<<<<<<< HEAD
                 {/* Material details: keep header hidden (we use an in-screen back button) */}
                 <SScreen
                   name="MaterialDetails"
@@ -327,13 +323,9 @@
                 <SScreen name="MaterialPreview" component={MaterialPreviewScreen} options={{ headerShown: false, title: 'Preview' }} />
                 {/* User profile: keep header hidden (we use an in-screen back button) */}
                 <SScreen name="UserProfile" component={UserProfileScreen} options={{ headerShown: false, title: 'Profile' }} />
-=======
-                <SScreen name="MaterialDetails" component={MaterialDetailsScreen} options={{ headerShown: true, title: 'Material' }} />
-                <SScreen name="MaterialPreview" component={MaterialPreviewScreen} options={{ headerShown: true, title: 'Preview' }} />
                 <SScreen name="Bookmarks" component={BookmarksScreen} options={{ headerShown: true, title: 'Bookmarks' }} />
                 <SScreen name="Downloads" component={DownloadsScreen} options={{ headerShown: true, title: 'Downloads' }} />
                 <SScreen name="ReadingList" component={ReadingListScreen} options={{ headerShown: true, title: 'Reading List' }} />
->>>>>>> bf337d10
                 {/** TODO: <SScreen name="MaterialViewer" component={MaterialViewerScreen} /> */}
                 {/** TODO: <SScreen name="Settings" component={SettingsScreen} /> */}
               </SNav>
